--- conflicted
+++ resolved
@@ -1,13 +1,9 @@
 from __future__ import print_function
 import sys
 import time
-<<<<<<< HEAD
 from importlib import import_module
-from collections import defaultdict
+from collections import defaultdict, OrderedDict
 from pip import get_installed_distributions
-=======
-from collections import defaultdict, OrderedDict
->>>>>>> dedb1bb2
 
 # Find our command modules, they start with 'azure-cli-'
 INSTALLED_COMMAND_MODULES = [dist.key.replace('azure-cli-', '')
