--- conflicted
+++ resolved
@@ -94,13 +94,8 @@
     'azure-mgmt-imagebuilder~=0.4.0',
     'azure-mgmt-iotcentral~=9.0.0b1',
     'azure-mgmt-iothub==2.1.0',
-<<<<<<< HEAD
     'azure-mgmt-iothubprovisioningservices~=1.0.0',
-    'azure-mgmt-keyvault==9.0.0',
-=======
-    'azure-mgmt-iothubprovisioningservices~=0.3.0',
     'azure-mgmt-keyvault==9.2.0',
->>>>>>> 1d9fcb5b
     'azure-mgmt-kusto~=0.3.0',
     'azure-mgmt-loganalytics~=11.0.0',
     'azure-mgmt-managedservices~=1.0',
