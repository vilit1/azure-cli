--- conflicted
+++ resolved
@@ -1707,7 +1707,6 @@
     return identity_info
 
 
-<<<<<<< HEAD
 def _set_event_subscription_filter(
         event_subscription_filter,
         subject_begins_with=None,
@@ -1730,7 +1729,6 @@
 
     if advanced_filter is not None:
         event_subscription_filter.advanced_filters = advanced_filter
-=======
 def _get_kind(kind_name):
     if kind_name.lower() == KIND_AZURE.lower():
         result = KIND_AZURE
@@ -1767,5 +1765,4 @@
     if extended_location_name is None or extended_location_type is None or \
        extended_location_type.lower() != CUSTOMLOCATION.lower():
         raise CLIError("Must specify extended-location-name and extended-location-type"
-                       " and extended-location-type value must be 'customLocation'.")
->>>>>>> 81a5a694
+                       " and extended-location-type value must be 'customLocation'.")