interactions:
- request:
    body: null
    headers:
      Accept:
      - application/json
      Accept-Encoding:
      - gzip, deflate
      CommandName:
      - appservice plan create
      Connection:
      - keep-alive
      ParameterSetName:
      - -g -n
      User-Agent:
<<<<<<< HEAD
      - AZURECLI/2.29.0 azsdk-python-azure-mgmt-resource/19.0.0 Python/3.8.2 (macOS-10.16-x86_64-i386-64bit)
=======
      - AZURECLI/2.29.0 azsdk-python-azure-mgmt-resource/19.0.0 Python/3.8.3 (Windows-10-10.0.18362-SP0)
>>>>>>> 8439ad0a
    method: GET
    uri: https://management.azure.com/subscriptions/00000000-0000-0000-0000-000000000000/resourcegroups/clitest.rg000001?api-version=2021-04-01
  response:
    body:
<<<<<<< HEAD
      string: '{"id":"/subscriptions/00000000-0000-0000-0000-000000000000/resourceGroups/clitest.rg000001","name":"clitest.rg000001","type":"Microsoft.Resources/resourceGroups","location":"japanwest","tags":{"product":"azurecli","cause":"automation","date":"2021-10-18T20:54:37Z"},"properties":{"provisioningState":"Succeeded"}}'
=======
      string: '{"id":"/subscriptions/00000000-0000-0000-0000-000000000000/resourceGroups/clitest.rg000001","name":"clitest.rg000001","type":"Microsoft.Resources/resourceGroups","location":"japanwest","tags":{"product":"azurecli","cause":"automation","date":"2021-10-12T05:59:54Z"},"properties":{"provisioningState":"Succeeded"}}'
>>>>>>> 8439ad0a
    headers:
      cache-control:
      - no-cache
      content-length:
      - '431'
      content-type:
      - application/json; charset=utf-8
      date:
<<<<<<< HEAD
      - Mon, 18 Oct 2021 20:55:08 GMT
=======
      - Tue, 12 Oct 2021 06:00:25 GMT
>>>>>>> 8439ad0a
      expires:
      - '-1'
      pragma:
      - no-cache
      strict-transport-security:
      - max-age=31536000; includeSubDomains
      vary:
      - Accept-Encoding
      x-content-type-options:
      - nosniff
    status:
      code: 200
      message: OK
- request:
    body: '{"name": "cli-plan-nwr000004", "type": "Microsoft.Web/serverfarms", "location":
      "japanwest", "properties": {"skuName": "B1", "capacity": 1}}'
    headers:
      Accept:
      - application/json
      Accept-Encoding:
      - gzip, deflate
      CommandName:
      - appservice plan create
      Connection:
      - keep-alive
      Content-Length:
      - '146'
      Content-Type:
      - application/json
      ParameterSetName:
      - -g -n
      User-Agent:
<<<<<<< HEAD
      - AZURECLI/2.29.0 azsdk-python-azure-mgmt-web/4.0.0 Python/3.8.2 (macOS-10.16-x86_64-i386-64bit)
=======
      - AZURECLI/2.29.0 azsdk-python-azure-mgmt-web/4.0.0 Python/3.8.3 (Windows-10-10.0.18362-SP0)
>>>>>>> 8439ad0a
    method: POST
    uri: https://management.azure.com/subscriptions/00000000-0000-0000-0000-000000000000/resourceGroups/clitest.rg000001/providers/Microsoft.Web/validate?api-version=2020-09-01
  response:
    body:
      string: '{"status":"Success","error":null}'
    headers:
      cache-control:
      - no-cache
      content-length:
      - '33'
      content-type:
      - application/json
      date:
<<<<<<< HEAD
      - Mon, 18 Oct 2021 20:55:08 GMT
=======
      - Tue, 12 Oct 2021 06:00:25 GMT
>>>>>>> 8439ad0a
      expires:
      - '-1'
      pragma:
      - no-cache
      server:
      - Microsoft-IIS/10.0
      strict-transport-security:
      - max-age=31536000; includeSubDomains
      transfer-encoding:
      - chunked
      vary:
      - Accept-Encoding
      x-aspnet-version:
      - 4.0.30319
      x-content-type-options:
      - nosniff
      x-ms-ratelimit-remaining-subscription-writes:
      - '1199'
      x-powered-by:
      - ASP.NET
    status:
      code: 200
      message: OK
- request:
    body: null
    headers:
      Accept:
      - application/json
      Accept-Encoding:
      - gzip, deflate
      CommandName:
      - appservice plan create
      Connection:
      - keep-alive
      ParameterSetName:
      - -g -n
      User-Agent:
<<<<<<< HEAD
      - AZURECLI/2.29.0 azsdk-python-azure-mgmt-resource/19.0.0 Python/3.8.2 (macOS-10.16-x86_64-i386-64bit)
=======
      - AZURECLI/2.29.0 azsdk-python-azure-mgmt-resource/19.0.0 Python/3.8.3 (Windows-10-10.0.18362-SP0)
>>>>>>> 8439ad0a
    method: GET
    uri: https://management.azure.com/subscriptions/00000000-0000-0000-0000-000000000000/resourcegroups/clitest.rg000001?api-version=2021-04-01
  response:
    body:
<<<<<<< HEAD
      string: '{"id":"/subscriptions/00000000-0000-0000-0000-000000000000/resourceGroups/clitest.rg000001","name":"clitest.rg000001","type":"Microsoft.Resources/resourceGroups","location":"japanwest","tags":{"product":"azurecli","cause":"automation","date":"2021-10-18T20:54:37Z"},"properties":{"provisioningState":"Succeeded"}}'
=======
      string: '{"id":"/subscriptions/00000000-0000-0000-0000-000000000000/resourceGroups/clitest.rg000001","name":"clitest.rg000001","type":"Microsoft.Resources/resourceGroups","location":"japanwest","tags":{"product":"azurecli","cause":"automation","date":"2021-10-12T05:59:54Z"},"properties":{"provisioningState":"Succeeded"}}'
>>>>>>> 8439ad0a
    headers:
      cache-control:
      - no-cache
      content-length:
      - '431'
      content-type:
      - application/json; charset=utf-8
      date:
<<<<<<< HEAD
      - Mon, 18 Oct 2021 20:55:09 GMT
=======
      - Tue, 12 Oct 2021 06:00:26 GMT
>>>>>>> 8439ad0a
      expires:
      - '-1'
      pragma:
      - no-cache
      strict-transport-security:
      - max-age=31536000; includeSubDomains
      vary:
      - Accept-Encoding
      x-content-type-options:
      - nosniff
    status:
      code: 200
      message: OK
- request:
    body: '{"location": "japanwest", "sku": {"name": "B1", "tier": "BASIC", "capacity":
      1}, "properties": {"perSiteScaling": false, "isXenon": false}}'
    headers:
      Accept:
      - application/json
      Accept-Encoding:
      - gzip, deflate
      CommandName:
      - appservice plan create
      Connection:
      - keep-alive
      Content-Length:
      - '139'
      Content-Type:
      - application/json
      ParameterSetName:
      - -g -n
      User-Agent:
<<<<<<< HEAD
      - AZURECLI/2.29.0 azsdk-python-azure-mgmt-web/4.0.0 Python/3.8.2 (macOS-10.16-x86_64-i386-64bit)
=======
      - AZURECLI/2.29.0 azsdk-python-azure-mgmt-web/4.0.0 Python/3.8.3 (Windows-10-10.0.18362-SP0)
>>>>>>> 8439ad0a
    method: PUT
    uri: https://management.azure.com/subscriptions/00000000-0000-0000-0000-000000000000/resourceGroups/clitest.rg000001/providers/Microsoft.Web/serverfarms/cli-plan-nwr000004?api-version=2020-09-01
  response:
    body:
<<<<<<< HEAD
      string: '{"id":"/subscriptions/00000000-0000-0000-0000-000000000000/resourceGroups/clitest.rg000001/providers/Microsoft.Web/serverfarms/cli-plan-nwr000004","name":"cli-plan-nwr000004","type":"Microsoft.Web/serverfarms","kind":"app","location":"japanwest","properties":{"serverFarmId":16253,"name":"cli-plan-nwr000004","sku":{"name":"B1","tier":"Basic","size":"B1","family":"B","capacity":1},"workerSize":"Default","workerSizeId":0,"workerTierName":null,"numberOfWorkers":1,"currentWorkerSize":"Default","currentWorkerSizeId":0,"currentNumberOfWorkers":1,"status":"Ready","webSpace":"clitest.rg000001-JapanWestwebspace","subscription":"e483435e-282d-4ac1-92b5-d6123f2aa360","adminSiteName":null,"hostingEnvironment":null,"hostingEnvironmentProfile":null,"maximumNumberOfWorkers":0,"planName":"VirtualDedicatedPlan","adminRuntimeSiteName":null,"computeMode":"Dedicated","siteMode":null,"geoRegion":"Japan
        West","perSiteScaling":false,"elasticScaleEnabled":false,"maximumElasticWorkerCount":1,"numberOfSites":0,"hostingEnvironmentId":null,"isSpot":false,"spotExpirationTime":null,"freeOfferExpirationTime":null,"tags":null,"kind":"app","resourceGroup":"clitest.rg000001","reserved":false,"isXenon":false,"hyperV":false,"mdmId":"waws-prod-os1-027_16253","targetWorkerCount":0,"targetWorkerSizeId":0,"provisioningState":"Succeeded","webSiteId":null,"existingServerFarmIds":null,"kubeEnvironmentProfile":null,"zoneRedundant":false},"sku":{"name":"B1","tier":"Basic","size":"B1","family":"B","capacity":1}}'
=======
      string: '{"id":"/subscriptions/00000000-0000-0000-0000-000000000000/resourceGroups/clitest.rg000001/providers/Microsoft.Web/serverfarms/cli-plan-nwr000004","name":"cli-plan-nwr000004","type":"Microsoft.Web/serverfarms","kind":"app","location":"japanwest","properties":{"serverFarmId":29503,"name":"cli-plan-nwr000004","sku":{"name":"B1","tier":"Basic","size":"B1","family":"B","capacity":1},"workerSize":"Default","workerSizeId":0,"workerTierName":null,"numberOfWorkers":1,"currentWorkerSize":"Default","currentWorkerSizeId":0,"currentNumberOfWorkers":1,"status":"Ready","webSpace":"clitest.rg000001-JapanWestwebspace","subscription":"0b1f6471-1bf0-4dda-aec3-cb9272f09590","adminSiteName":null,"hostingEnvironment":null,"hostingEnvironmentProfile":null,"maximumNumberOfWorkers":0,"planName":"VirtualDedicatedPlan","adminRuntimeSiteName":null,"computeMode":"Dedicated","siteMode":null,"geoRegion":"Japan
        West","perSiteScaling":false,"elasticScaleEnabled":false,"maximumElasticWorkerCount":1,"numberOfSites":0,"hostingEnvironmentId":null,"isSpot":false,"spotExpirationTime":null,"freeOfferExpirationTime":null,"tags":null,"kind":"app","resourceGroup":"clitest.rg000001","reserved":false,"isXenon":false,"hyperV":false,"mdmId":"waws-prod-os1-013_29503","targetWorkerCount":0,"targetWorkerSizeId":0,"provisioningState":"Succeeded","webSiteId":null,"existingServerFarmIds":null,"kubeEnvironmentProfile":null,"zoneRedundant":false},"sku":{"name":"B1","tier":"Basic","size":"B1","family":"B","capacity":1}}'
>>>>>>> 8439ad0a
    headers:
      cache-control:
      - no-cache
      content-length:
      - '1685'
      content-type:
      - application/json
      date:
<<<<<<< HEAD
      - Mon, 18 Oct 2021 20:55:22 GMT
      etag:
      - '"1D7C462752747EB"'
=======
      - Tue, 12 Oct 2021 06:00:38 GMT
      etag:
      - '"1D7BF2E792C4EAB"'
>>>>>>> 8439ad0a
      expires:
      - '-1'
      pragma:
      - no-cache
      server:
      - Microsoft-IIS/10.0
      strict-transport-security:
      - max-age=31536000; includeSubDomains
      transfer-encoding:
      - chunked
      vary:
      - Accept-Encoding
      x-aspnet-version:
      - 4.0.30319
      x-content-type-options:
      - nosniff
      x-ms-ratelimit-remaining-subscription-writes:
      - '1199'
      x-powered-by:
      - ASP.NET
    status:
      code: 200
      message: OK
- request:
    body: null
    headers:
      Accept:
      - application/json
      Accept-Encoding:
      - gzip, deflate
      CommandName:
      - functionapp create
      Connection:
      - keep-alive
      ParameterSetName:
      - -g -n --plan -s
      User-Agent:
<<<<<<< HEAD
      - AZURECLI/2.29.0 azsdk-python-azure-mgmt-web/4.0.0 Python/3.8.2 (macOS-10.16-x86_64-i386-64bit)
=======
      - AZURECLI/2.29.0 azsdk-python-azure-mgmt-web/4.0.0 Python/3.8.3 (Windows-10-10.0.18362-SP0)
>>>>>>> 8439ad0a
    method: GET
    uri: https://management.azure.com/subscriptions/00000000-0000-0000-0000-000000000000/resourceGroups/clitest.rg000001/providers/Microsoft.Web/serverfarms/cli-plan-nwr000004?api-version=2020-09-01
  response:
    body:
      string: '{"id":"/subscriptions/00000000-0000-0000-0000-000000000000/resourceGroups/clitest.rg000001/providers/Microsoft.Web/serverfarms/cli-plan-nwr000004","name":"cli-plan-nwr000004","type":"Microsoft.Web/serverfarms","kind":"app","location":"Japan
<<<<<<< HEAD
        West","properties":{"serverFarmId":16253,"name":"cli-plan-nwr000004","workerSize":"Default","workerSizeId":0,"workerTierName":null,"numberOfWorkers":1,"currentWorkerSize":"Default","currentWorkerSizeId":0,"currentNumberOfWorkers":1,"status":"Ready","webSpace":"clitest.rg000001-JapanWestwebspace","subscription":"e483435e-282d-4ac1-92b5-d6123f2aa360","adminSiteName":null,"hostingEnvironment":null,"hostingEnvironmentProfile":null,"maximumNumberOfWorkers":3,"planName":"VirtualDedicatedPlan","adminRuntimeSiteName":null,"computeMode":"Dedicated","siteMode":null,"geoRegion":"Japan
        West","perSiteScaling":false,"elasticScaleEnabled":false,"maximumElasticWorkerCount":1,"numberOfSites":0,"hostingEnvironmentId":null,"isSpot":false,"spotExpirationTime":null,"freeOfferExpirationTime":null,"tags":null,"kind":"app","resourceGroup":"clitest.rg000001","reserved":false,"isXenon":false,"hyperV":false,"mdmId":"waws-prod-os1-027_16253","targetWorkerCount":0,"targetWorkerSizeId":0,"provisioningState":"Succeeded","webSiteId":null,"existingServerFarmIds":null,"kubeEnvironmentProfile":null,"zoneRedundant":false},"sku":{"name":"B1","tier":"Basic","size":"B1","family":"B","capacity":1}}'
=======
        West","properties":{"serverFarmId":29503,"name":"cli-plan-nwr000004","workerSize":"Default","workerSizeId":0,"workerTierName":null,"numberOfWorkers":1,"currentWorkerSize":"Default","currentWorkerSizeId":0,"currentNumberOfWorkers":1,"status":"Ready","webSpace":"clitest.rg000001-JapanWestwebspace","subscription":"0b1f6471-1bf0-4dda-aec3-cb9272f09590","adminSiteName":null,"hostingEnvironment":null,"hostingEnvironmentProfile":null,"maximumNumberOfWorkers":3,"planName":"VirtualDedicatedPlan","adminRuntimeSiteName":null,"computeMode":"Dedicated","siteMode":null,"geoRegion":"Japan
        West","perSiteScaling":false,"elasticScaleEnabled":false,"maximumElasticWorkerCount":1,"numberOfSites":0,"hostingEnvironmentId":null,"isSpot":false,"spotExpirationTime":null,"freeOfferExpirationTime":null,"tags":null,"kind":"app","resourceGroup":"clitest.rg000001","reserved":false,"isXenon":false,"hyperV":false,"mdmId":"waws-prod-os1-013_29503","targetWorkerCount":0,"targetWorkerSizeId":0,"provisioningState":"Succeeded","webSiteId":null,"existingServerFarmIds":null,"kubeEnvironmentProfile":null,"zoneRedundant":false},"sku":{"name":"B1","tier":"Basic","size":"B1","family":"B","capacity":1}}'
>>>>>>> 8439ad0a
    headers:
      cache-control:
      - no-cache
      content-length:
      - '1613'
      content-type:
      - application/json
      date:
<<<<<<< HEAD
      - Mon, 18 Oct 2021 20:55:24 GMT
=======
      - Tue, 12 Oct 2021 06:00:40 GMT
>>>>>>> 8439ad0a
      expires:
      - '-1'
      pragma:
      - no-cache
      server:
      - Microsoft-IIS/10.0
      strict-transport-security:
      - max-age=31536000; includeSubDomains
      transfer-encoding:
      - chunked
      vary:
      - Accept-Encoding
      x-aspnet-version:
      - 4.0.30319
      x-content-type-options:
      - nosniff
      x-powered-by:
      - ASP.NET
    status:
      code: 200
      message: OK
- request:
    body: null
    headers:
      Accept:
      - application/json
      Accept-Encoding:
      - gzip, deflate
      CommandName:
      - functionapp create
      Connection:
      - keep-alive
      ParameterSetName:
      - -g -n --plan -s
      User-Agent:
<<<<<<< HEAD
      - AZURECLI/2.29.0 azsdk-python-azure-mgmt-storage/19.0.0 Python/3.8.2 (macOS-10.16-x86_64-i386-64bit)
=======
      - AZURECLI/2.29.0 azsdk-python-azure-mgmt-storage/19.0.0 Python/3.8.3 (Windows-10-10.0.18362-SP0)
>>>>>>> 8439ad0a
    method: GET
    uri: https://management.azure.com/subscriptions/00000000-0000-0000-0000-000000000000/resourceGroups/clitest.rg000001/providers/Microsoft.Storage/storageAccounts/clitest000002?api-version=2021-06-01
  response:
    body:
<<<<<<< HEAD
      string: '{"sku":{"name":"Standard_LRS","tier":"Standard"},"kind":"Storage","id":"/subscriptions/00000000-0000-0000-0000-000000000000/resourceGroups/clitest.rg000001/providers/Microsoft.Storage/storageAccounts/clitest000002","name":"clitest000002","type":"Microsoft.Storage/storageAccounts","location":"westus","tags":{},"properties":{"keyCreationTime":{"key1":"2021-10-18T20:54:47.7121176Z","key2":"2021-10-18T20:54:47.7121176Z"},"privateEndpointConnections":[],"minimumTlsVersion":"TLS1_0","allowBlobPublicAccess":true,"networkAcls":{"bypass":"AzureServices","virtualNetworkRules":[],"ipRules":[],"defaultAction":"Allow"},"supportsHttpsTrafficOnly":true,"encryption":{"services":{"file":{"keyType":"Account","enabled":true,"lastEnabledTime":"2021-10-18T20:54:47.7121176Z"},"blob":{"keyType":"Account","enabled":true,"lastEnabledTime":"2021-10-18T20:54:47.7121176Z"}},"keySource":"Microsoft.Storage"},"provisioningState":"Succeeded","creationTime":"2021-10-18T20:54:47.6339848Z","primaryEndpoints":{"blob":"https://clitest000002.blob.core.windows.net/","queue":"https://clitest000002.queue.core.windows.net/","table":"https://clitest000002.table.core.windows.net/","file":"https://clitest000002.file.core.windows.net/"},"primaryLocation":"westus","statusOfPrimary":"available"}}'
=======
      string: '{"sku":{"name":"Standard_LRS","tier":"Standard"},"kind":"Storage","id":"/subscriptions/00000000-0000-0000-0000-000000000000/resourceGroups/clitest.rg000001/providers/Microsoft.Storage/storageAccounts/clitest000002","name":"clitest000002","type":"Microsoft.Storage/storageAccounts","location":"westus","tags":{},"properties":{"keyCreationTime":{"key1":"2021-10-12T06:00:04.1420783Z","key2":"2021-10-12T06:00:04.1420783Z"},"privateEndpointConnections":[],"minimumTlsVersion":"TLS1_0","allowBlobPublicAccess":true,"networkAcls":{"bypass":"AzureServices","virtualNetworkRules":[],"ipRules":[],"defaultAction":"Allow"},"supportsHttpsTrafficOnly":true,"encryption":{"services":{"file":{"keyType":"Account","enabled":true,"lastEnabledTime":"2021-10-12T06:00:04.1420783Z"},"blob":{"keyType":"Account","enabled":true,"lastEnabledTime":"2021-10-12T06:00:04.1420783Z"}},"keySource":"Microsoft.Storage"},"provisioningState":"Succeeded","creationTime":"2021-10-12T06:00:04.0639400Z","primaryEndpoints":{"blob":"https://clitest000002.blob.core.windows.net/","queue":"https://clitest000002.queue.core.windows.net/","table":"https://clitest000002.table.core.windows.net/","file":"https://clitest000002.file.core.windows.net/"},"primaryLocation":"westus","statusOfPrimary":"available"}}'
>>>>>>> 8439ad0a
    headers:
      cache-control:
      - no-cache
      content-length:
      - '1394'
      content-type:
      - application/json
      date:
<<<<<<< HEAD
      - Mon, 18 Oct 2021 20:55:24 GMT
=======
      - Tue, 12 Oct 2021 06:00:41 GMT
>>>>>>> 8439ad0a
      expires:
      - '-1'
      pragma:
      - no-cache
      server:
      - Microsoft-Azure-Storage-Resource-Provider/1.0,Microsoft-HTTPAPI/2.0 Microsoft-HTTPAPI/2.0
      strict-transport-security:
      - max-age=31536000; includeSubDomains
      transfer-encoding:
      - chunked
      vary:
      - Accept-Encoding
      x-content-type-options:
      - nosniff
    status:
      code: 200
      message: OK
- request:
    body: null
    headers:
      Accept:
      - application/json
      Accept-Encoding:
      - gzip, deflate
      CommandName:
      - functionapp create
      Connection:
      - keep-alive
      Content-Length:
      - '0'
      ParameterSetName:
      - -g -n --plan -s
      User-Agent:
<<<<<<< HEAD
      - AZURECLI/2.29.0 azsdk-python-azure-mgmt-storage/19.0.0 Python/3.8.2 (macOS-10.16-x86_64-i386-64bit)
=======
      - AZURECLI/2.29.0 azsdk-python-azure-mgmt-storage/19.0.0 Python/3.8.3 (Windows-10-10.0.18362-SP0)
>>>>>>> 8439ad0a
    method: POST
    uri: https://management.azure.com/subscriptions/00000000-0000-0000-0000-000000000000/resourceGroups/clitest.rg000001/providers/Microsoft.Storage/storageAccounts/clitest000002/listKeys?api-version=2021-06-01&$expand=kerb
  response:
    body:
<<<<<<< HEAD
      string: '{"keys":[{"creationTime":"2021-10-18T20:54:47.7121176Z","keyName":"key1","value":"veryFakedStorageAccountKey==","permissions":"FULL"},{"creationTime":"2021-10-18T20:54:47.7121176Z","keyName":"key2","value":"veryFakedStorageAccountKey==","permissions":"FULL"}]}'
=======
      string: '{"keys":[{"creationTime":"2021-10-12T06:00:04.1420783Z","keyName":"key1","value":"veryFakedStorageAccountKey==","permissions":"FULL"},{"creationTime":"2021-10-12T06:00:04.1420783Z","keyName":"key2","value":"veryFakedStorageAccountKey==","permissions":"FULL"}]}'
>>>>>>> 8439ad0a
    headers:
      cache-control:
      - no-cache
      content-length:
      - '380'
      content-type:
      - application/json
      date:
<<<<<<< HEAD
      - Mon, 18 Oct 2021 20:55:24 GMT
=======
      - Tue, 12 Oct 2021 06:00:41 GMT
>>>>>>> 8439ad0a
      expires:
      - '-1'
      pragma:
      - no-cache
      server:
      - Microsoft-Azure-Storage-Resource-Provider/1.0,Microsoft-HTTPAPI/2.0 Microsoft-HTTPAPI/2.0
      strict-transport-security:
      - max-age=31536000; includeSubDomains
      transfer-encoding:
      - chunked
      vary:
      - Accept-Encoding
      x-content-type-options:
      - nosniff
      x-ms-ratelimit-remaining-subscription-resource-requests:
      - '11999'
    status:
      code: 200
      message: OK
- request:
    body: '{"kind": "functionapp", "location": "Japan West", "properties": {"serverFarmId":
      "cli-plan-nwr000004", "reserved": false, "isXenon": false, "hyperV": false,
      "siteConfig": {"netFrameworkVersion": "v4.6", "appSettings": [{"name": "FUNCTIONS_WORKER_RUNTIME",
      "value": "dotnet"}, {"name": "FUNCTIONS_EXTENSION_VERSION", "value": "~2"},
      {"name": "AzureWebJobsStorage", "value": "DefaultEndpointsProtocol=https;EndpointSuffix=core.windows.net;AccountName=clitest000002;AccountKey=veryFakedStorageAccountKey=="}],
      "use32BitWorkerProcess": true, "alwaysOn": true, "localMySqlEnabled": false,
      "http20Enabled": true}, "scmSiteAlsoStopped": false}}'
    headers:
      Accept:
      - application/json
      Accept-Encoding:
      - gzip, deflate
      CommandName:
      - functionapp create
      Connection:
      - keep-alive
      Content-Length:
      - '714'
      Content-Type:
      - application/json
      ParameterSetName:
      - -g -n --plan -s
      User-Agent:
<<<<<<< HEAD
      - AZURECLI/2.29.0 azsdk-python-azure-mgmt-web/4.0.0 Python/3.8.2 (macOS-10.16-x86_64-i386-64bit)
=======
      - AZURECLI/2.29.0 azsdk-python-azure-mgmt-web/4.0.0 Python/3.8.3 (Windows-10-10.0.18362-SP0)
>>>>>>> 8439ad0a
    method: PUT
    uri: https://management.azure.com/subscriptions/00000000-0000-0000-0000-000000000000/resourceGroups/clitest.rg000001/providers/Microsoft.Web/sites/cli-funcapp-nwr000003?api-version=2020-09-01
  response:
    body:
      string: '{"id":"/subscriptions/00000000-0000-0000-0000-000000000000/resourceGroups/clitest.rg000001/providers/Microsoft.Web/sites/cli-funcapp-nwr000003","name":"cli-funcapp-nwr000003","type":"Microsoft.Web/sites","kind":"functionapp","location":"Japan
<<<<<<< HEAD
        West","properties":{"name":"cli-funcapp-nwr000003","state":"Running","hostNames":["cli-funcapp-nwr000003.azurewebsites.net"],"webSpace":"clitest.rg000001-JapanWestwebspace","selfLink":"https://waws-prod-os1-027.api.azurewebsites.windows.net:454/subscriptions/00000000-0000-0000-0000-000000000000/webspaces/clitest.rg000001-JapanWestwebspace/sites/cli-funcapp-nwr000003","repositorySiteName":"cli-funcapp-nwr000003","owner":null,"usageState":"Normal","enabled":true,"adminEnabled":true,"enabledHostNames":["cli-funcapp-nwr000003.azurewebsites.net","cli-funcapp-nwr000003.scm.azurewebsites.net"],"siteProperties":{"metadata":null,"properties":[{"name":"LinuxFxVersion","value":""},{"name":"WindowsFxVersion","value":null}],"appSettings":null},"availabilityState":"Normal","sslCertificates":null,"csrs":[],"cers":null,"siteMode":null,"hostNameSslStates":[{"name":"cli-funcapp-nwr000003.azurewebsites.net","sslState":"Disabled","ipBasedSslResult":null,"virtualIP":null,"thumbprint":null,"toUpdate":null,"toUpdateIpBasedSsl":null,"ipBasedSslState":"NotConfigured","hostType":"Standard"},{"name":"cli-funcapp-nwr000003.scm.azurewebsites.net","sslState":"Disabled","ipBasedSslResult":null,"virtualIP":null,"thumbprint":null,"toUpdate":null,"toUpdateIpBasedSsl":null,"ipBasedSslState":"NotConfigured","hostType":"Repository"}],"computeMode":null,"serverFarm":null,"serverFarmId":"/subscriptions/00000000-0000-0000-0000-000000000000/resourceGroups/clitest.rg000001/providers/Microsoft.Web/serverfarms/cli-plan-nwr000004","reserved":false,"isXenon":false,"hyperV":false,"lastModifiedTimeUtc":"2021-10-18T20:55:32.92","storageRecoveryDefaultState":"Running","contentAvailabilityState":"Normal","runtimeAvailabilityState":"Normal","siteConfig":{"numberOfWorkers":1,"defaultDocuments":null,"netFrameworkVersion":null,"phpVersion":null,"pythonVersion":null,"nodeVersion":null,"powerShellVersion":null,"linuxFxVersion":"","windowsFxVersion":null,"requestTracingEnabled":null,"remoteDebuggingEnabled":null,"remoteDebuggingVersion":null,"httpLoggingEnabled":null,"azureMonitorLogCategories":null,"acrUseManagedIdentityCreds":false,"acrUserManagedIdentityID":null,"logsDirectorySizeLimit":null,"detailedErrorLoggingEnabled":null,"publishingUsername":null,"publishingPassword":null,"appSettings":null,"metadata":null,"connectionStrings":null,"machineKey":null,"handlerMappings":null,"documentRoot":null,"scmType":null,"use32BitWorkerProcess":null,"webSocketsEnabled":null,"alwaysOn":false,"javaVersion":null,"javaContainer":null,"javaContainerVersion":null,"appCommandLine":null,"managedPipelineMode":null,"virtualApplications":null,"winAuthAdminState":null,"winAuthTenantState":null,"customAppPoolIdentityAdminState":null,"customAppPoolIdentityTenantState":null,"runtimeADUser":null,"runtimeADUserPassword":null,"loadBalancing":null,"routingRules":null,"experiments":null,"limits":null,"autoHealEnabled":null,"autoHealRules":null,"tracingOptions":null,"vnetName":null,"vnetRouteAllEnabled":null,"vnetPrivatePortsCount":null,"publicNetworkAccess":null,"cors":null,"push":null,"apiDefinition":null,"apiManagementConfig":null,"autoSwapSlotName":null,"localMySqlEnabled":null,"managedServiceIdentityId":null,"xManagedServiceIdentityId":null,"keyVaultReferenceIdentity":null,"ipSecurityRestrictions":[{"ipAddress":"Any","action":"Allow","priority":1,"name":"Allow
        all","description":"Allow all access"}],"scmIpSecurityRestrictions":[{"ipAddress":"Any","action":"Allow","priority":1,"name":"Allow
        all","description":"Allow all access"}],"scmIpSecurityRestrictionsUseMain":null,"http20Enabled":false,"minTlsVersion":null,"scmMinTlsVersion":null,"ftpsState":null,"preWarmedInstanceCount":null,"functionAppScaleLimit":0,"healthCheckPath":null,"fileChangeAuditEnabled":null,"functionsRuntimeScaleMonitoringEnabled":null,"websiteTimeZone":null,"minimumElasticInstanceCount":0,"azureStorageAccounts":null,"sitePort":null},"deploymentId":"cli-funcapp-nwr000003","slotName":null,"trafficManagerHostNames":null,"sku":"Basic","scmSiteAlsoStopped":false,"targetSwapSlot":null,"hostingEnvironment":null,"hostingEnvironmentProfile":null,"clientAffinityEnabled":false,"clientCertEnabled":false,"clientCertMode":"Required","clientCertExclusionPaths":null,"hostNamesDisabled":false,"domainVerificationIdentifiers":null,"customDomainVerificationId":"30E3673979DFB5673924412D39370809E608E2DE4E889BD01C7B80FC38A57EED","kind":"functionapp","inboundIpAddress":"40.74.100.137","possibleInboundIpAddresses":"40.74.100.137","ftpUsername":"cli-funcapp-nwr000003\\$cli-funcapp-nwr000003","ftpsHostName":"ftps://waws-prod-os1-027.ftp.azurewebsites.windows.net/site/wwwroot","outboundIpAddresses":"40.74.90.160,40.74.94.222,40.74.113.39,40.74.95.132,40.74.113.204,40.74.75.201,40.74.100.137","possibleOutboundIpAddresses":"40.74.90.160,40.74.94.222,40.74.113.39,40.74.95.132,40.74.113.204,40.74.75.201,40.74.112.41,40.74.113.1,40.74.65.7,40.74.76.184,40.74.79.7,40.74.67.13,40.74.81.157,40.74.86.212,40.74.86.30,40.74.81.231,40.74.80.113,40.74.80.110,40.74.100.137","containerSize":1536,"dailyMemoryTimeQuota":0,"suspendedTill":null,"siteDisabledReason":0,"functionExecutionUnitsCache":null,"maxNumberOfWorkers":null,"homeStamp":"waws-prod-os1-027","cloningInfo":null,"hostingEnvironmentId":null,"tags":null,"resourceGroup":"clitest.rg000001","defaultHostName":"cli-funcapp-nwr000003.azurewebsites.net","slotSwapStatus":null,"httpsOnly":false,"redundancyMode":"None","inProgressOperationId":null,"geoDistributions":null,"privateEndpointConnections":null,"buildVersion":null,"targetBuildVersion":null,"migrationState":null,"eligibleLogCategories":"FunctionAppLogs","storageAccountRequired":false,"virtualNetworkSubnetId":null,"keyVaultReferenceIdentity":"SystemAssigned"}}'
=======
        West","properties":{"name":"cli-funcapp-nwr000003","state":"Running","hostNames":["cli-funcapp-nwr000003.azurewebsites.net"],"webSpace":"clitest.rg000001-JapanWestwebspace","selfLink":"https://waws-prod-os1-013.api.azurewebsites.windows.net:454/subscriptions/00000000-0000-0000-0000-000000000000/webspaces/clitest.rg000001-JapanWestwebspace/sites/cli-funcapp-nwr000003","repositorySiteName":"cli-funcapp-nwr000003","owner":null,"usageState":"Normal","enabled":true,"adminEnabled":true,"enabledHostNames":["cli-funcapp-nwr000003.azurewebsites.net","cli-funcapp-nwr000003.scm.azurewebsites.net"],"siteProperties":{"metadata":null,"properties":[{"name":"LinuxFxVersion","value":""},{"name":"WindowsFxVersion","value":null}],"appSettings":null},"availabilityState":"Normal","sslCertificates":null,"csrs":[],"cers":null,"siteMode":null,"hostNameSslStates":[{"name":"cli-funcapp-nwr000003.azurewebsites.net","sslState":"Disabled","ipBasedSslResult":null,"virtualIP":null,"thumbprint":null,"toUpdate":null,"toUpdateIpBasedSsl":null,"ipBasedSslState":"NotConfigured","hostType":"Standard"},{"name":"cli-funcapp-nwr000003.scm.azurewebsites.net","sslState":"Disabled","ipBasedSslResult":null,"virtualIP":null,"thumbprint":null,"toUpdate":null,"toUpdateIpBasedSsl":null,"ipBasedSslState":"NotConfigured","hostType":"Repository"}],"computeMode":null,"serverFarm":null,"serverFarmId":"/subscriptions/00000000-0000-0000-0000-000000000000/resourceGroups/clitest.rg000001/providers/Microsoft.Web/serverfarms/cli-plan-nwr000004","reserved":false,"isXenon":false,"hyperV":false,"lastModifiedTimeUtc":"2021-10-12T06:00:47.92","storageRecoveryDefaultState":"Running","contentAvailabilityState":"Normal","runtimeAvailabilityState":"Normal","siteConfig":{"numberOfWorkers":1,"defaultDocuments":null,"netFrameworkVersion":null,"phpVersion":null,"pythonVersion":null,"nodeVersion":null,"powerShellVersion":null,"linuxFxVersion":"","windowsFxVersion":null,"requestTracingEnabled":null,"remoteDebuggingEnabled":null,"remoteDebuggingVersion":null,"httpLoggingEnabled":null,"azureMonitorLogCategories":null,"acrUseManagedIdentityCreds":false,"acrUserManagedIdentityID":null,"logsDirectorySizeLimit":null,"detailedErrorLoggingEnabled":null,"publishingUsername":null,"publishingPassword":null,"appSettings":null,"metadata":null,"connectionStrings":null,"machineKey":null,"handlerMappings":null,"documentRoot":null,"scmType":null,"use32BitWorkerProcess":null,"webSocketsEnabled":null,"alwaysOn":false,"javaVersion":null,"javaContainer":null,"javaContainerVersion":null,"appCommandLine":null,"managedPipelineMode":null,"virtualApplications":null,"winAuthAdminState":null,"winAuthTenantState":null,"customAppPoolIdentityAdminState":null,"customAppPoolIdentityTenantState":null,"runtimeADUser":null,"runtimeADUserPassword":null,"loadBalancing":null,"routingRules":null,"experiments":null,"limits":null,"autoHealEnabled":null,"autoHealRules":null,"tracingOptions":null,"vnetName":null,"vnetRouteAllEnabled":null,"vnetPrivatePortsCount":null,"publicNetworkAccess":null,"cors":null,"push":null,"apiDefinition":null,"apiManagementConfig":null,"autoSwapSlotName":null,"localMySqlEnabled":null,"managedServiceIdentityId":null,"xManagedServiceIdentityId":null,"keyVaultReferenceIdentity":null,"ipSecurityRestrictions":[{"ipAddress":"Any","action":"Allow","priority":1,"name":"Allow
        all","description":"Allow all access"}],"scmIpSecurityRestrictions":[{"ipAddress":"Any","action":"Allow","priority":1,"name":"Allow
        all","description":"Allow all access"}],"scmIpSecurityRestrictionsUseMain":null,"http20Enabled":false,"minTlsVersion":null,"scmMinTlsVersion":null,"ftpsState":null,"preWarmedInstanceCount":null,"functionAppScaleLimit":0,"healthCheckPath":null,"fileChangeAuditEnabled":null,"functionsRuntimeScaleMonitoringEnabled":null,"websiteTimeZone":null,"minimumElasticInstanceCount":0,"azureStorageAccounts":null,"sitePort":null},"deploymentId":"cli-funcapp-nwr000003","slotName":null,"trafficManagerHostNames":null,"sku":"Basic","scmSiteAlsoStopped":false,"targetSwapSlot":null,"hostingEnvironment":null,"hostingEnvironmentProfile":null,"clientAffinityEnabled":false,"clientCertEnabled":false,"clientCertMode":"Required","clientCertExclusionPaths":null,"hostNamesDisabled":false,"domainVerificationIdentifiers":null,"customDomainVerificationId":"253001F2FCF5A7B1CD759EB861E9BB1596370BE27E47A991F72184277B3D12F2","kind":"functionapp","inboundIpAddress":"40.74.100.129","possibleInboundIpAddresses":"40.74.100.129","ftpUsername":"cli-funcapp-nwr000003\\$cli-funcapp-nwr000003","ftpsHostName":"ftps://waws-prod-os1-013.ftp.azurewebsites.windows.net/site/wwwroot","outboundIpAddresses":"40.74.100.129,40.74.85.64,40.74.126.115,40.74.125.67,40.74.128.17","possibleOutboundIpAddresses":"40.74.100.129,40.74.85.64,40.74.126.115,40.74.125.67,40.74.128.17,40.74.127.201,40.74.128.130,23.100.108.106,40.74.128.122,40.74.128.53","containerSize":1536,"dailyMemoryTimeQuota":0,"suspendedTill":null,"siteDisabledReason":0,"functionExecutionUnitsCache":null,"maxNumberOfWorkers":null,"homeStamp":"waws-prod-os1-013","cloningInfo":null,"hostingEnvironmentId":null,"tags":null,"resourceGroup":"clitest.rg000001","defaultHostName":"cli-funcapp-nwr000003.azurewebsites.net","slotSwapStatus":null,"httpsOnly":false,"redundancyMode":"None","inProgressOperationId":null,"geoDistributions":null,"privateEndpointConnections":null,"buildVersion":null,"targetBuildVersion":null,"migrationState":null,"eligibleLogCategories":"FunctionAppLogs","storageAccountRequired":false,"virtualNetworkSubnetId":null,"keyVaultReferenceIdentity":"SystemAssigned"}}'
>>>>>>> 8439ad0a
    headers:
      cache-control:
      - no-cache
      content-length:
<<<<<<< HEAD
      - '6305'
      content-type:
      - application/json
      date:
      - Mon, 18 Oct 2021 20:55:52 GMT
      etag:
      - '"1D7C4627E4CFF15"'
=======
      - '6172'
      content-type:
      - application/json
      date:
      - Tue, 12 Oct 2021 06:01:06 GMT
      etag:
      - '"1D7BF2E813DD6B5"'
>>>>>>> 8439ad0a
      expires:
      - '-1'
      pragma:
      - no-cache
      server:
      - Microsoft-IIS/10.0
      strict-transport-security:
      - max-age=31536000; includeSubDomains
      transfer-encoding:
      - chunked
      vary:
      - Accept-Encoding
      x-aspnet-version:
      - 4.0.30319
      x-content-type-options:
      - nosniff
      x-ms-ratelimit-remaining-subscription-resource-requests:
      - '499'
      x-powered-by:
      - ASP.NET
    status:
      code: 200
      message: OK
- request:
    body: '{"location": "Japan West", "kind": "web", "properties": {"Application_Type":
      "web"}}'
    headers:
      Accept:
      - application/json
      Accept-Encoding:
      - gzip, deflate
      CommandName:
      - functionapp create
      Connection:
      - keep-alive
      Content-Length:
      - '84'
      Content-Type:
      - application/json
      ParameterSetName:
      - -g -n --plan -s
      User-Agent:
<<<<<<< HEAD
      - AZURECLI/2.29.0 azsdk-python-azure-mgmt-applicationinsights/1.0.0 Python/3.8.2
        (macOS-10.16-x86_64-i386-64bit)
=======
      - AZURECLI/2.29.0 azsdk-python-azure-mgmt-applicationinsights/1.0.0 Python/3.8.3
        (Windows-10-10.0.18362-SP0)
>>>>>>> 8439ad0a
    method: PUT
    uri: https://management.azure.com/subscriptions/00000000-0000-0000-0000-000000000000/resourceGroups/clitest.rg000001/providers/Microsoft.Insights/components/cli-funcapp-nwr000003?api-version=2015-05-01
  response:
    body:
<<<<<<< HEAD
      string: '{"id":"/subscriptions/00000000-0000-0000-0000-000000000000/resourceGroups/clitest.rg000001/providers/microsoft.insights/components/cli-funcapp-nwr000003","name":"cli-funcapp-nwr000003","type":"microsoft.insights/components","location":"japanwest","tags":{},"kind":"web","etag":"\"da04d42d-0000-2400-0000-616ddf5f0000\"","properties":{"Ver":"v2","ApplicationId":"cli-funcapp-nwr000003","AppId":"9a9fb138-d45f-4ac4-8e57-544bfa3ecddb","Application_Type":"web","Flow_Type":null,"Request_Source":null,"InstrumentationKey":"f5cfcd1a-87b7-4f3a-ac2e-dc65b2de5008","ConnectionString":"InstrumentationKey=f5cfcd1a-87b7-4f3a-ac2e-dc65b2de5008;IngestionEndpoint=https://japanwest-0.in.applicationinsights.azure.com/","Name":"cli-funcapp-nwr000003","CreationDate":"2021-10-18T20:55:59.2984286+00:00","TenantId":"e483435e-282d-4ac1-92b5-d6123f2aa360","provisioningState":"Succeeded","SamplingPercentage":null,"RetentionInDays":90,"IngestionMode":"ApplicationInsights","publicNetworkAccessForIngestion":"Enabled","publicNetworkAccessForQuery":"Enabled"}}'
=======
      string: '{"id":"/subscriptions/00000000-0000-0000-0000-000000000000/resourceGroups/clitest.rg000001/providers/microsoft.insights/components/cli-funcapp-nwr000003","name":"cli-funcapp-nwr000003","type":"microsoft.insights/components","location":"japanwest","tags":{},"kind":"web","etag":"\"6a0f6c92-0000-2400-0000-616524a70000\"","properties":{"Ver":"v2","ApplicationId":"cli-funcapp-nwr000003","AppId":"ed2ca801-7930-416a-a513-b988734178ff","Application_Type":"web","Flow_Type":null,"Request_Source":null,"InstrumentationKey":"b9c68511-bcdb-4300-8d5e-7b5272d36fee","ConnectionString":"InstrumentationKey=b9c68511-bcdb-4300-8d5e-7b5272d36fee;IngestionEndpoint=https://japanwest-0.in.applicationinsights.azure.com/","Name":"cli-funcapp-nwr000003","CreationDate":"2021-10-12T06:01:11.5140412+00:00","TenantId":"0b1f6471-1bf0-4dda-aec3-cb9272f09590","provisioningState":"Succeeded","SamplingPercentage":null,"RetentionInDays":90,"IngestionMode":"ApplicationInsights","publicNetworkAccessForIngestion":"Enabled","publicNetworkAccessForQuery":"Enabled"}}'
>>>>>>> 8439ad0a
    headers:
      access-control-expose-headers:
      - Request-Context
      cache-control:
      - no-cache
      content-length:
      - '1110'
      content-type:
      - application/json; charset=utf-8
      date:
<<<<<<< HEAD
      - Mon, 18 Oct 2021 20:56:02 GMT
=======
      - Tue, 12 Oct 2021 06:01:13 GMT
>>>>>>> 8439ad0a
      expires:
      - '-1'
      pragma:
      - no-cache
      request-context:
      - appId=cid-v1:920e14b1-13f3-461a-a4bb-b4fe6f1a4525
      server:
      - Microsoft-IIS/10.0
      strict-transport-security:
      - max-age=31536000; includeSubDomains
      transfer-encoding:
      - chunked
      vary:
      - Accept-Encoding
      x-content-type-options:
      - nosniff
      x-ms-ratelimit-remaining-subscription-writes:
      - '1199'
      x-powered-by:
      - ASP.NET
    status:
      code: 200
      message: OK
- request:
    body: null
    headers:
      Accept:
      - application/json
      Accept-Encoding:
      - gzip, deflate
      CommandName:
      - functionapp create
      Connection:
      - keep-alive
      Content-Length:
      - '0'
      ParameterSetName:
      - -g -n --plan -s
      User-Agent:
<<<<<<< HEAD
      - AZURECLI/2.29.0 azsdk-python-azure-mgmt-web/4.0.0 Python/3.8.2 (macOS-10.16-x86_64-i386-64bit)
=======
      - AZURECLI/2.29.0 azsdk-python-azure-mgmt-web/4.0.0 Python/3.8.3 (Windows-10-10.0.18362-SP0)
>>>>>>> 8439ad0a
    method: POST
    uri: https://management.azure.com/subscriptions/00000000-0000-0000-0000-000000000000/resourceGroups/clitest.rg000001/providers/Microsoft.Web/sites/cli-funcapp-nwr000003/config/appsettings/list?api-version=2020-09-01
  response:
    body:
      string: '{"id":"/subscriptions/00000000-0000-0000-0000-000000000000/resourceGroups/clitest.rg000001/providers/Microsoft.Web/sites/cli-funcapp-nwr000003/config/appsettings","name":"appsettings","type":"Microsoft.Web/sites/config","location":"Japan
        West","properties":{"FUNCTIONS_WORKER_RUNTIME":"dotnet","FUNCTIONS_EXTENSION_VERSION":"~2","AzureWebJobsStorage":"DefaultEndpointsProtocol=https;EndpointSuffix=core.windows.net;AccountName=clitest000002;AccountKey=veryFakedStorageAccountKey=="}}'
    headers:
      cache-control:
      - no-cache
      content-length:
      - '616'
      content-type:
      - application/json
      date:
<<<<<<< HEAD
      - Mon, 18 Oct 2021 20:56:02 GMT
=======
      - Tue, 12 Oct 2021 06:01:14 GMT
>>>>>>> 8439ad0a
      expires:
      - '-1'
      pragma:
      - no-cache
      server:
      - Microsoft-IIS/10.0
      strict-transport-security:
      - max-age=31536000; includeSubDomains
      transfer-encoding:
      - chunked
      vary:
      - Accept-Encoding
      x-aspnet-version:
      - 4.0.30319
      x-content-type-options:
      - nosniff
      x-ms-ratelimit-remaining-subscription-resource-requests:
      - '11999'
      x-powered-by:
      - ASP.NET
    status:
      code: 200
      message: OK
- request:
    body: '{"properties": {"FUNCTIONS_WORKER_RUNTIME": "dotnet", "FUNCTIONS_EXTENSION_VERSION":
      "~2", "AzureWebJobsStorage": "DefaultEndpointsProtocol=https;EndpointSuffix=core.windows.net;AccountName=clitest000002;AccountKey=veryFakedStorageAccountKey==",
<<<<<<< HEAD
      "APPINSIGHTS_INSTRUMENTATIONKEY": "f5cfcd1a-87b7-4f3a-ac2e-dc65b2de5008"}}'
=======
      "APPINSIGHTS_INSTRUMENTATIONKEY": "b9c68511-bcdb-4300-8d5e-7b5272d36fee"}}'
>>>>>>> 8439ad0a
    headers:
      Accept:
      - application/json
      Accept-Encoding:
      - gzip, deflate
      CommandName:
      - functionapp create
      Connection:
      - keep-alive
      Content-Length:
      - '391'
      Content-Type:
      - application/json
      ParameterSetName:
      - -g -n --plan -s
      User-Agent:
<<<<<<< HEAD
      - AZURECLI/2.29.0 azsdk-python-azure-mgmt-web/4.0.0 Python/3.8.2 (macOS-10.16-x86_64-i386-64bit)
=======
      - AZURECLI/2.29.0 azsdk-python-azure-mgmt-web/4.0.0 Python/3.8.3 (Windows-10-10.0.18362-SP0)
>>>>>>> 8439ad0a
    method: PUT
    uri: https://management.azure.com/subscriptions/00000000-0000-0000-0000-000000000000/resourceGroups/clitest.rg000001/providers/Microsoft.Web/sites/cli-funcapp-nwr000003/config/appsettings?api-version=2020-09-01
  response:
    body:
      string: '{"id":"/subscriptions/00000000-0000-0000-0000-000000000000/resourceGroups/clitest.rg000001/providers/Microsoft.Web/sites/cli-funcapp-nwr000003/config/appsettings","name":"appsettings","type":"Microsoft.Web/sites/config","location":"Japan
<<<<<<< HEAD
        West","properties":{"FUNCTIONS_WORKER_RUNTIME":"dotnet","FUNCTIONS_EXTENSION_VERSION":"~2","AzureWebJobsStorage":"DefaultEndpointsProtocol=https;EndpointSuffix=core.windows.net;AccountName=clitest000002;AccountKey=veryFakedStorageAccountKey==","APPINSIGHTS_INSTRUMENTATIONKEY":"f5cfcd1a-87b7-4f3a-ac2e-dc65b2de5008"}}'
=======
        West","properties":{"FUNCTIONS_WORKER_RUNTIME":"dotnet","FUNCTIONS_EXTENSION_VERSION":"~2","AzureWebJobsStorage":"DefaultEndpointsProtocol=https;EndpointSuffix=core.windows.net;AccountName=clitest000002;AccountKey=veryFakedStorageAccountKey==","APPINSIGHTS_INSTRUMENTATIONKEY":"b9c68511-bcdb-4300-8d5e-7b5272d36fee"}}'
>>>>>>> 8439ad0a
    headers:
      cache-control:
      - no-cache
      content-length:
      - '688'
      content-type:
      - application/json
      date:
<<<<<<< HEAD
      - Mon, 18 Oct 2021 20:56:05 GMT
      etag:
      - '"1D7C4629117134B"'
=======
      - Tue, 12 Oct 2021 06:01:15 GMT
      etag:
      - '"1D7BF2E9145F1C0"'
>>>>>>> 8439ad0a
      expires:
      - '-1'
      pragma:
      - no-cache
      server:
      - Microsoft-IIS/10.0
      strict-transport-security:
      - max-age=31536000; includeSubDomains
      transfer-encoding:
      - chunked
      vary:
      - Accept-Encoding
      x-aspnet-version:
      - 4.0.30319
      x-content-type-options:
      - nosniff
      x-ms-ratelimit-remaining-subscription-writes:
<<<<<<< HEAD
      - '1198'
=======
      - '1199'
>>>>>>> 8439ad0a
      x-powered-by:
      - ASP.NET
    status:
      code: 200
      message: OK
- request:
    body: null
    headers:
      Accept:
      - application/json
      Accept-Encoding:
      - gzip, deflate
      CommandName:
      - network vnet create
      Connection:
      - keep-alive
      ParameterSetName:
      - -g -n --address-prefixes --subnet-name --subnet-prefixes
      User-Agent:
<<<<<<< HEAD
      - AZURECLI/2.29.0 azsdk-python-azure-mgmt-resource/19.0.0 Python/3.8.2 (macOS-10.16-x86_64-i386-64bit)
=======
      - AZURECLI/2.29.0 azsdk-python-azure-mgmt-resource/19.0.0 Python/3.8.3 (Windows-10-10.0.18362-SP0)
>>>>>>> 8439ad0a
    method: GET
    uri: https://management.azure.com/subscriptions/00000000-0000-0000-0000-000000000000/resourcegroups/clitest.rg000001?api-version=2021-04-01
  response:
    body:
<<<<<<< HEAD
      string: '{"id":"/subscriptions/00000000-0000-0000-0000-000000000000/resourceGroups/clitest.rg000001","name":"clitest.rg000001","type":"Microsoft.Resources/resourceGroups","location":"japanwest","tags":{"product":"azurecli","cause":"automation","date":"2021-10-18T20:54:37Z"},"properties":{"provisioningState":"Succeeded"}}'
=======
      string: '{"id":"/subscriptions/00000000-0000-0000-0000-000000000000/resourceGroups/clitest.rg000001","name":"clitest.rg000001","type":"Microsoft.Resources/resourceGroups","location":"japanwest","tags":{"product":"azurecli","cause":"automation","date":"2021-10-12T05:59:54Z"},"properties":{"provisioningState":"Succeeded"}}'
>>>>>>> 8439ad0a
    headers:
      cache-control:
      - no-cache
      content-length:
      - '431'
      content-type:
      - application/json; charset=utf-8
      date:
<<<<<<< HEAD
      - Mon, 18 Oct 2021 20:56:05 GMT
=======
      - Tue, 12 Oct 2021 06:01:16 GMT
>>>>>>> 8439ad0a
      expires:
      - '-1'
      pragma:
      - no-cache
      strict-transport-security:
      - max-age=31536000; includeSubDomains
      vary:
      - Accept-Encoding
      x-content-type-options:
      - nosniff
    status:
      code: 200
      message: OK
- request:
    body: '{"location": "japanwest", "tags": {}, "properties": {"addressSpace": {"addressPrefixes":
      ["10.0.0.0/16"]}, "dhcpOptions": {}, "subnets": [{"name": "endpoint-subnet",
      "properties": {"addressPrefix": "10.0.0.0/24", "privateEndpointNetworkPolicies":
      "Enabled", "privateLinkServiceNetworkPolicies": "Enabled"}}]}}'
    headers:
      Accept:
      - application/json
      Accept-Encoding:
      - gzip, deflate
      CommandName:
      - network vnet create
      Connection:
      - keep-alive
      Content-Length:
      - '309'
      Content-Type:
      - application/json
      ParameterSetName:
      - -g -n --address-prefixes --subnet-name --subnet-prefixes
      User-Agent:
<<<<<<< HEAD
      - AZURECLI/2.29.0 azsdk-python-azure-mgmt-network/19.0.0 Python/3.8.2 (macOS-10.16-x86_64-i386-64bit)
=======
      - AZURECLI/2.29.0 azsdk-python-azure-mgmt-network/19.1.0 Python/3.8.3 (Windows-10-10.0.18362-SP0)
>>>>>>> 8439ad0a
    method: PUT
    uri: https://management.azure.com/subscriptions/00000000-0000-0000-0000-000000000000/resourceGroups/clitest.rg000001/providers/Microsoft.Network/virtualNetworks/cli-vnet-nwr000005?api-version=2021-03-01
  response:
    body:
      string: "{\r\n  \"name\": \"cli-vnet-nwr000005\",\r\n  \"id\": \"/subscriptions/00000000-0000-0000-0000-000000000000/resourceGroups/clitest.rg000001/providers/Microsoft.Network/virtualNetworks/cli-vnet-nwr000005\",\r\n
<<<<<<< HEAD
        \ \"etag\": \"W/\\\"2632c5c7-11e6-40a7-9f2e-6de92773e144\\\"\",\r\n  \"type\":
        \"Microsoft.Network/virtualNetworks\",\r\n  \"location\": \"japanwest\",\r\n
        \ \"tags\": {},\r\n  \"properties\": {\r\n    \"provisioningState\": \"Updating\",\r\n
        \   \"resourceGuid\": \"d5348b59-d494-460c-8fe8-d6b4107ea2d8\",\r\n    \"addressSpace\":
=======
        \ \"etag\": \"W/\\\"3a1136b9-5535-4a54-b0f7-ca0d2bce902a\\\"\",\r\n  \"type\":
        \"Microsoft.Network/virtualNetworks\",\r\n  \"location\": \"japanwest\",\r\n
        \ \"tags\": {},\r\n  \"properties\": {\r\n    \"provisioningState\": \"Updating\",\r\n
        \   \"resourceGuid\": \"008bb993-2594-4a62-aee8-fb158a94731e\",\r\n    \"addressSpace\":
>>>>>>> 8439ad0a
        {\r\n      \"addressPrefixes\": [\r\n        \"10.0.0.0/16\"\r\n      ]\r\n
        \   },\r\n    \"dhcpOptions\": {\r\n      \"dnsServers\": []\r\n    },\r\n
        \   \"subnets\": [\r\n      {\r\n        \"name\": \"endpoint-subnet\",\r\n
        \       \"id\": \"/subscriptions/00000000-0000-0000-0000-000000000000/resourceGroups/clitest.rg000001/providers/Microsoft.Network/virtualNetworks/cli-vnet-nwr000005/subnets/endpoint-subnet\",\r\n
<<<<<<< HEAD
        \       \"etag\": \"W/\\\"2632c5c7-11e6-40a7-9f2e-6de92773e144\\\"\",\r\n
=======
        \       \"etag\": \"W/\\\"3a1136b9-5535-4a54-b0f7-ca0d2bce902a\\\"\",\r\n
>>>>>>> 8439ad0a
        \       \"properties\": {\r\n          \"provisioningState\": \"Updating\",\r\n
        \         \"addressPrefix\": \"10.0.0.0/24\",\r\n          \"delegations\":
        [],\r\n          \"privateEndpointNetworkPolicies\": \"Enabled\",\r\n          \"privateLinkServiceNetworkPolicies\":
        \"Enabled\"\r\n        },\r\n        \"type\": \"Microsoft.Network/virtualNetworks/subnets\"\r\n
        \     }\r\n    ],\r\n    \"virtualNetworkPeerings\": [],\r\n    \"enableDdosProtection\":
        false\r\n  }\r\n}"
    headers:
      azure-asyncnotification:
      - Enabled
      azure-asyncoperation:
<<<<<<< HEAD
      - https://management.azure.com/subscriptions/00000000-0000-0000-0000-000000000000/providers/Microsoft.Network/locations/japanwest/operations/32132b36-b37d-490d-a128-f605c0e74be3?api-version=2021-02-01
=======
      - https://management.azure.com/subscriptions/00000000-0000-0000-0000-000000000000/providers/Microsoft.Network/locations/japanwest/operations/a3b2a585-bdaf-4428-a465-5237cbad4f97?api-version=2021-03-01
>>>>>>> 8439ad0a
      cache-control:
      - no-cache
      content-length:
      - '1479'
      content-type:
      - application/json; charset=utf-8
      date:
<<<<<<< HEAD
      - Mon, 18 Oct 2021 20:56:11 GMT
=======
      - Tue, 12 Oct 2021 06:01:18 GMT
>>>>>>> 8439ad0a
      expires:
      - '-1'
      pragma:
      - no-cache
      server:
      - Microsoft-HTTPAPI/2.0
      - Microsoft-HTTPAPI/2.0
      strict-transport-security:
      - max-age=31536000; includeSubDomains
      x-content-type-options:
      - nosniff
      x-ms-arm-service-request-id:
<<<<<<< HEAD
      - 0396d1f2-0f9f-49bf-b23f-7d0fb62d2bf6
      x-ms-ratelimit-remaining-subscription-writes:
      - '1199'
=======
      - 8f728e6f-9c0e-4391-b386-3c2f61e44471
      x-ms-ratelimit-remaining-subscription-writes:
      - '1196'
>>>>>>> 8439ad0a
    status:
      code: 201
      message: Created
- request:
    body: null
    headers:
      Accept:
      - '*/*'
      Accept-Encoding:
      - gzip, deflate
      CommandName:
      - network vnet create
      Connection:
      - keep-alive
      ParameterSetName:
      - -g -n --address-prefixes --subnet-name --subnet-prefixes
      User-Agent:
<<<<<<< HEAD
      - AZURECLI/2.29.0 azsdk-python-azure-mgmt-network/19.0.0 Python/3.8.2 (macOS-10.16-x86_64-i386-64bit)
    method: GET
    uri: https://management.azure.com/subscriptions/00000000-0000-0000-0000-000000000000/providers/Microsoft.Network/locations/japanwest/operations/32132b36-b37d-490d-a128-f605c0e74be3?api-version=2021-02-01
=======
      - AZURECLI/2.29.0 azsdk-python-azure-mgmt-network/19.1.0 Python/3.8.3 (Windows-10-10.0.18362-SP0)
    method: GET
    uri: https://management.azure.com/subscriptions/00000000-0000-0000-0000-000000000000/providers/Microsoft.Network/locations/japanwest/operations/a3b2a585-bdaf-4428-a465-5237cbad4f97?api-version=2021-03-01
>>>>>>> 8439ad0a
  response:
    body:
      string: "{\r\n  \"status\": \"Succeeded\"\r\n}"
    headers:
      cache-control:
      - no-cache
      content-length:
      - '29'
      content-type:
      - application/json; charset=utf-8
      date:
<<<<<<< HEAD
      - Mon, 18 Oct 2021 20:56:14 GMT
=======
      - Tue, 12 Oct 2021 06:01:21 GMT
>>>>>>> 8439ad0a
      expires:
      - '-1'
      pragma:
      - no-cache
      server:
      - Microsoft-HTTPAPI/2.0
      - Microsoft-HTTPAPI/2.0
      strict-transport-security:
      - max-age=31536000; includeSubDomains
      transfer-encoding:
      - chunked
      vary:
      - Accept-Encoding
      x-content-type-options:
      - nosniff
      x-ms-arm-service-request-id:
<<<<<<< HEAD
      - 4eab4d29-f93a-4d1b-a3a3-a0d38e591834
=======
      - ae45d222-1267-4e11-b231-5d1b33f290e7
>>>>>>> 8439ad0a
    status:
      code: 200
      message: OK
- request:
    body: null
    headers:
      Accept:
      - '*/*'
      Accept-Encoding:
      - gzip, deflate
      CommandName:
      - network vnet create
      Connection:
      - keep-alive
      ParameterSetName:
      - -g -n --address-prefixes --subnet-name --subnet-prefixes
      User-Agent:
<<<<<<< HEAD
      - AZURECLI/2.29.0 azsdk-python-azure-mgmt-network/19.0.0 Python/3.8.2 (macOS-10.16-x86_64-i386-64bit)
=======
      - AZURECLI/2.29.0 azsdk-python-azure-mgmt-network/19.1.0 Python/3.8.3 (Windows-10-10.0.18362-SP0)
>>>>>>> 8439ad0a
    method: GET
    uri: https://management.azure.com/subscriptions/00000000-0000-0000-0000-000000000000/resourceGroups/clitest.rg000001/providers/Microsoft.Network/virtualNetworks/cli-vnet-nwr000005?api-version=2021-03-01
  response:
    body:
      string: "{\r\n  \"name\": \"cli-vnet-nwr000005\",\r\n  \"id\": \"/subscriptions/00000000-0000-0000-0000-000000000000/resourceGroups/clitest.rg000001/providers/Microsoft.Network/virtualNetworks/cli-vnet-nwr000005\",\r\n
<<<<<<< HEAD
        \ \"etag\": \"W/\\\"a24e4445-2c0e-44e6-9abe-4e8c5ffd8e81\\\"\",\r\n  \"type\":
        \"Microsoft.Network/virtualNetworks\",\r\n  \"location\": \"japanwest\",\r\n
        \ \"tags\": {},\r\n  \"properties\": {\r\n    \"provisioningState\": \"Succeeded\",\r\n
        \   \"resourceGuid\": \"d5348b59-d494-460c-8fe8-d6b4107ea2d8\",\r\n    \"addressSpace\":
=======
        \ \"etag\": \"W/\\\"910baae9-8cd4-4b85-989a-6e28421101d7\\\"\",\r\n  \"type\":
        \"Microsoft.Network/virtualNetworks\",\r\n  \"location\": \"japanwest\",\r\n
        \ \"tags\": {},\r\n  \"properties\": {\r\n    \"provisioningState\": \"Succeeded\",\r\n
        \   \"resourceGuid\": \"008bb993-2594-4a62-aee8-fb158a94731e\",\r\n    \"addressSpace\":
>>>>>>> 8439ad0a
        {\r\n      \"addressPrefixes\": [\r\n        \"10.0.0.0/16\"\r\n      ]\r\n
        \   },\r\n    \"dhcpOptions\": {\r\n      \"dnsServers\": []\r\n    },\r\n
        \   \"subnets\": [\r\n      {\r\n        \"name\": \"endpoint-subnet\",\r\n
        \       \"id\": \"/subscriptions/00000000-0000-0000-0000-000000000000/resourceGroups/clitest.rg000001/providers/Microsoft.Network/virtualNetworks/cli-vnet-nwr000005/subnets/endpoint-subnet\",\r\n
<<<<<<< HEAD
        \       \"etag\": \"W/\\\"a24e4445-2c0e-44e6-9abe-4e8c5ffd8e81\\\"\",\r\n
=======
        \       \"etag\": \"W/\\\"910baae9-8cd4-4b85-989a-6e28421101d7\\\"\",\r\n
>>>>>>> 8439ad0a
        \       \"properties\": {\r\n          \"provisioningState\": \"Succeeded\",\r\n
        \         \"addressPrefix\": \"10.0.0.0/24\",\r\n          \"delegations\":
        [],\r\n          \"privateEndpointNetworkPolicies\": \"Enabled\",\r\n          \"privateLinkServiceNetworkPolicies\":
        \"Enabled\"\r\n        },\r\n        \"type\": \"Microsoft.Network/virtualNetworks/subnets\"\r\n
        \     }\r\n    ],\r\n    \"virtualNetworkPeerings\": [],\r\n    \"enableDdosProtection\":
        false\r\n  }\r\n}"
    headers:
      cache-control:
      - no-cache
      content-length:
      - '1481'
      content-type:
      - application/json; charset=utf-8
      date:
<<<<<<< HEAD
      - Mon, 18 Oct 2021 20:56:15 GMT
      etag:
      - W/"a24e4445-2c0e-44e6-9abe-4e8c5ffd8e81"
=======
      - Tue, 12 Oct 2021 06:01:21 GMT
      etag:
      - W/"910baae9-8cd4-4b85-989a-6e28421101d7"
>>>>>>> 8439ad0a
      expires:
      - '-1'
      pragma:
      - no-cache
      server:
      - Microsoft-HTTPAPI/2.0
      - Microsoft-HTTPAPI/2.0
      strict-transport-security:
      - max-age=31536000; includeSubDomains
      transfer-encoding:
      - chunked
      vary:
      - Accept-Encoding
      x-content-type-options:
      - nosniff
      x-ms-arm-service-request-id:
<<<<<<< HEAD
      - f586e905-22d6-4f48-978c-bac1610dd7ab
=======
      - 200c0816-e711-4316-be96-a9d40a2bfe71
>>>>>>> 8439ad0a
    status:
      code: 200
      message: OK
- request:
    body: null
    headers:
      Accept:
      - application/json
      Accept-Encoding:
      - gzip, deflate
      CommandName:
      - functionapp config access-restriction add
      Connection:
      - keep-alive
      ParameterSetName:
      - -g -n --rule-name --action --vnet-name --subnet --priority
      User-Agent:
<<<<<<< HEAD
      - AZURECLI/2.29.0 azsdk-python-azure-mgmt-web/4.0.0 Python/3.8.2 (macOS-10.16-x86_64-i386-64bit)
=======
      - AZURECLI/2.29.0 azsdk-python-azure-mgmt-web/4.0.0 Python/3.8.3 (Windows-10-10.0.18362-SP0)
>>>>>>> 8439ad0a
    method: GET
    uri: https://management.azure.com/subscriptions/00000000-0000-0000-0000-000000000000/resourceGroups/clitest.rg000001/providers/Microsoft.Web/sites/cli-funcapp-nwr000003/config/web?api-version=2020-09-01
  response:
    body:
      string: '{"id":"/subscriptions/00000000-0000-0000-0000-000000000000/resourceGroups/clitest.rg000001/providers/Microsoft.Web/sites/cli-funcapp-nwr000003/config/web","name":"cli-funcapp-nwr000003","type":"Microsoft.Web/sites/config","location":"Japan
        West","properties":{"numberOfWorkers":1,"defaultDocuments":["Default.htm","Default.html","Default.asp","index.htm","index.html","iisstart.htm","default.aspx","index.php"],"netFrameworkVersion":"v4.0","phpVersion":"5.6","pythonVersion":"","nodeVersion":"","powerShellVersion":"","linuxFxVersion":"","windowsFxVersion":null,"requestTracingEnabled":false,"remoteDebuggingEnabled":false,"remoteDebuggingVersion":null,"httpLoggingEnabled":false,"azureMonitorLogCategories":null,"acrUseManagedIdentityCreds":false,"acrUserManagedIdentityID":null,"logsDirectorySizeLimit":35,"detailedErrorLoggingEnabled":false,"publishingUsername":"$cli-funcapp-nwr000003","publishingPassword":null,"appSettings":null,"metadata":null,"connectionStrings":null,"machineKey":null,"handlerMappings":null,"documentRoot":null,"scmType":"None","use32BitWorkerProcess":true,"webSocketsEnabled":false,"alwaysOn":true,"javaVersion":null,"javaContainer":null,"javaContainerVersion":null,"appCommandLine":"","managedPipelineMode":"Integrated","virtualApplications":[{"virtualPath":"/","physicalPath":"site\\wwwroot","preloadEnabled":true,"virtualDirectories":null}],"winAuthAdminState":0,"winAuthTenantState":0,"customAppPoolIdentityAdminState":false,"customAppPoolIdentityTenantState":false,"runtimeADUser":null,"runtimeADUserPassword":null,"loadBalancing":"LeastRequests","routingRules":[],"experiments":{"rampUpRules":[]},"limits":null,"autoHealEnabled":false,"autoHealRules":null,"tracingOptions":null,"vnetName":"","vnetRouteAllEnabled":false,"vnetPrivatePortsCount":0,"publicNetworkAccess":null,"siteAuthEnabled":false,"siteAuthSettings":{"enabled":null,"unauthenticatedClientAction":null,"tokenStoreEnabled":null,"allowedExternalRedirectUrls":null,"defaultProvider":null,"clientId":null,"clientSecret":null,"clientSecretSettingName":null,"clientSecretCertificateThumbprint":null,"issuer":null,"allowedAudiences":null,"additionalLoginParams":null,"isAadAutoProvisioned":false,"aadClaimsAuthorization":null,"googleClientId":null,"googleClientSecret":null,"googleClientSecretSettingName":null,"googleOAuthScopes":null,"facebookAppId":null,"facebookAppSecret":null,"facebookAppSecretSettingName":null,"facebookOAuthScopes":null,"gitHubClientId":null,"gitHubClientSecret":null,"gitHubClientSecretSettingName":null,"gitHubOAuthScopes":null,"twitterConsumerKey":null,"twitterConsumerSecret":null,"twitterConsumerSecretSettingName":null,"microsoftAccountClientId":null,"microsoftAccountClientSecret":null,"microsoftAccountClientSecretSettingName":null,"microsoftAccountOAuthScopes":null,"configVersion":null},"cors":null,"push":null,"apiDefinition":null,"apiManagementConfig":null,"autoSwapSlotName":null,"localMySqlEnabled":false,"managedServiceIdentityId":null,"xManagedServiceIdentityId":null,"keyVaultReferenceIdentity":null,"ipSecurityRestrictions":[{"ipAddress":"Any","action":"Allow","priority":1,"name":"Allow
        all","description":"Allow all access"}],"scmIpSecurityRestrictions":[{"ipAddress":"Any","action":"Allow","priority":1,"name":"Allow
        all","description":"Allow all access"}],"scmIpSecurityRestrictionsUseMain":false,"http20Enabled":true,"minTlsVersion":"1.2","scmMinTlsVersion":"1.0","ftpsState":"AllAllowed","preWarmedInstanceCount":0,"functionAppScaleLimit":0,"healthCheckPath":null,"fileChangeAuditEnabled":false,"functionsRuntimeScaleMonitoringEnabled":false,"websiteTimeZone":null,"minimumElasticInstanceCount":0,"azureStorageAccounts":{},"sitePort":null}}'
    headers:
      cache-control:
      - no-cache
      content-length:
      - '3748'
      content-type:
      - application/json
      date:
<<<<<<< HEAD
      - Mon, 18 Oct 2021 20:56:17 GMT
=======
      - Tue, 12 Oct 2021 06:01:22 GMT
>>>>>>> 8439ad0a
      expires:
      - '-1'
      pragma:
      - no-cache
      server:
      - Microsoft-IIS/10.0
      strict-transport-security:
      - max-age=31536000; includeSubDomains
      transfer-encoding:
      - chunked
      vary:
      - Accept-Encoding
      x-aspnet-version:
      - 4.0.30319
      x-content-type-options:
      - nosniff
      x-powered-by:
      - ASP.NET
    status:
      code: 200
      message: OK
- request:
    body: null
    headers:
      Accept:
      - application/json
      Accept-Encoding:
      - gzip, deflate
      CommandName:
      - functionapp config access-restriction add
      Connection:
      - keep-alive
      ParameterSetName:
      - -g -n --rule-name --action --vnet-name --subnet --priority
      User-Agent:
<<<<<<< HEAD
      - AZURECLI/2.29.0 azsdk-python-azure-mgmt-network/19.0.0 Python/3.8.2 (macOS-10.16-x86_64-i386-64bit)
=======
      - AZURECLI/2.29.0 azsdk-python-azure-mgmt-network/19.1.0 Python/3.8.3 (Windows-10-10.0.18362-SP0)
>>>>>>> 8439ad0a
    method: GET
    uri: https://management.azure.com/subscriptions/00000000-0000-0000-0000-000000000000/resourceGroups/clitest.rg000001/providers/Microsoft.Network/virtualNetworks/cli-vnet-nwr000005/subnets/endpoint-subnet?api-version=2019-02-01
  response:
    body:
      string: "{\r\n  \"name\": \"endpoint-subnet\",\r\n  \"id\": \"/subscriptions/00000000-0000-0000-0000-000000000000/resourceGroups/clitest.rg000001/providers/Microsoft.Network/virtualNetworks/cli-vnet-nwr000005/subnets/endpoint-subnet\",\r\n
<<<<<<< HEAD
        \ \"etag\": \"W/\\\"a24e4445-2c0e-44e6-9abe-4e8c5ffd8e81\\\"\",\r\n  \"properties\":
=======
        \ \"etag\": \"W/\\\"910baae9-8cd4-4b85-989a-6e28421101d7\\\"\",\r\n  \"properties\":
>>>>>>> 8439ad0a
        {\r\n    \"provisioningState\": \"Succeeded\",\r\n    \"addressPrefix\": \"10.0.0.0/24\",\r\n
        \   \"delegations\": []\r\n  },\r\n  \"type\": \"Microsoft.Network/virtualNetworks/subnets\"\r\n}"
    headers:
      cache-control:
      - no-cache
      content-length:
      - '518'
      content-type:
      - application/json; charset=utf-8
      date:
<<<<<<< HEAD
      - Mon, 18 Oct 2021 20:56:17 GMT
      etag:
      - W/"a24e4445-2c0e-44e6-9abe-4e8c5ffd8e81"
=======
      - Tue, 12 Oct 2021 06:01:23 GMT
      etag:
      - W/"910baae9-8cd4-4b85-989a-6e28421101d7"
>>>>>>> 8439ad0a
      expires:
      - '-1'
      pragma:
      - no-cache
      server:
      - Microsoft-HTTPAPI/2.0
      - Microsoft-HTTPAPI/2.0
      strict-transport-security:
      - max-age=31536000; includeSubDomains
      transfer-encoding:
      - chunked
      vary:
      - Accept-Encoding
      x-content-type-options:
      - nosniff
      x-ms-arm-service-request-id:
<<<<<<< HEAD
      - b614235a-6e57-4419-9779-bc269d614b25
=======
      - e1a8ca59-3338-41b7-aa31-7221d32ecea3
>>>>>>> 8439ad0a
    status:
      code: 200
      message: OK
- request:
    body: '{"id": "/subscriptions/00000000-0000-0000-0000-000000000000/resourceGroups/clitest.rg000001/providers/Microsoft.Network/virtualNetworks/cli-vnet-nwr000005/subnets/endpoint-subnet",
<<<<<<< HEAD
      "name": "endpoint-subnet", "etag": "W/\"a24e4445-2c0e-44e6-9abe-4e8c5ffd8e81\"",
=======
      "name": "endpoint-subnet", "etag": "W/\"910baae9-8cd4-4b85-989a-6e28421101d7\"",
>>>>>>> 8439ad0a
      "properties": {"addressPrefix": "10.0.0.0/24", "serviceEndpoints": [{"service":
      "Microsoft.Web"}], "delegations": [], "provisioningState": "Succeeded"}}'
    headers:
      Accept:
      - application/json
      Accept-Encoding:
      - gzip, deflate
      CommandName:
      - functionapp config access-restriction add
      Connection:
      - keep-alive
      Content-Length:
      - '479'
      Content-Type:
      - application/json
      ParameterSetName:
      - -g -n --rule-name --action --vnet-name --subnet --priority
      User-Agent:
<<<<<<< HEAD
      - AZURECLI/2.29.0 azsdk-python-azure-mgmt-network/19.0.0 Python/3.8.2 (macOS-10.16-x86_64-i386-64bit)
=======
      - AZURECLI/2.29.0 azsdk-python-azure-mgmt-network/19.1.0 Python/3.8.3 (Windows-10-10.0.18362-SP0)
>>>>>>> 8439ad0a
    method: PUT
    uri: https://management.azure.com/subscriptions/00000000-0000-0000-0000-000000000000/resourceGroups/clitest.rg000001/providers/Microsoft.Network/virtualNetworks/cli-vnet-nwr000005/subnets/endpoint-subnet?api-version=2019-02-01
  response:
    body:
      string: "{\r\n  \"name\": \"endpoint-subnet\",\r\n  \"id\": \"/subscriptions/00000000-0000-0000-0000-000000000000/resourceGroups/clitest.rg000001/providers/Microsoft.Network/virtualNetworks/cli-vnet-nwr000005/subnets/endpoint-subnet\",\r\n
<<<<<<< HEAD
        \ \"etag\": \"W/\\\"70446fbe-079e-420e-95e5-a73c21d19899\\\"\",\r\n  \"properties\":
=======
        \ \"etag\": \"W/\\\"e1ce326b-c19f-4b1d-bc79-6acc5fb50470\\\"\",\r\n  \"properties\":
>>>>>>> 8439ad0a
        {\r\n    \"provisioningState\": \"Updating\",\r\n    \"addressPrefix\": \"10.0.0.0/24\",\r\n
        \   \"serviceEndpoints\": [\r\n      {\r\n        \"provisioningState\": \"Updating\",\r\n
        \       \"service\": \"Microsoft.Web\",\r\n        \"locations\": [\r\n          \"*\"\r\n
        \       ]\r\n      }\r\n    ],\r\n    \"delegations\": []\r\n  },\r\n  \"type\":
        \"Microsoft.Network/virtualNetworks/subnets\"\r\n}"
    headers:
      azure-asyncoperation:
<<<<<<< HEAD
      - https://management.azure.com/subscriptions/00000000-0000-0000-0000-000000000000/providers/Microsoft.Network/locations/japanwest/operations/e3dd0c26-beb7-45f3-904c-7acadc08ad1a?api-version=2019-02-01
=======
      - https://management.azure.com/subscriptions/00000000-0000-0000-0000-000000000000/providers/Microsoft.Network/locations/japanwest/operations/13726648-ef69-4b2c-906b-b6dbba23a7f1?api-version=2019-02-01
>>>>>>> 8439ad0a
      cache-control:
      - no-cache
      content-length:
      - '699'
      content-type:
      - application/json; charset=utf-8
      date:
<<<<<<< HEAD
      - Mon, 18 Oct 2021 20:56:17 GMT
=======
      - Tue, 12 Oct 2021 06:01:23 GMT
>>>>>>> 8439ad0a
      expires:
      - '-1'
      pragma:
      - no-cache
      server:
      - Microsoft-HTTPAPI/2.0
      - Microsoft-HTTPAPI/2.0
      strict-transport-security:
      - max-age=31536000; includeSubDomains
      transfer-encoding:
      - chunked
      vary:
      - Accept-Encoding
      x-content-type-options:
      - nosniff
      x-ms-arm-service-request-id:
<<<<<<< HEAD
      - 67a2ac3f-4eea-4931-87de-3cfc272729bc
=======
      - 0434d6e8-7b9e-4290-a840-c1a99c6faffc
>>>>>>> 8439ad0a
      x-ms-ratelimit-remaining-subscription-writes:
      - '1199'
    status:
      code: 200
      message: OK
- request:
    body: null
    headers:
      Accept:
      - '*/*'
      Accept-Encoding:
      - gzip, deflate
      CommandName:
      - functionapp config access-restriction add
      Connection:
      - keep-alive
      ParameterSetName:
      - -g -n --rule-name --action --vnet-name --subnet --priority
      User-Agent:
<<<<<<< HEAD
      - AZURECLI/2.29.0 azsdk-python-azure-mgmt-network/19.0.0 Python/3.8.2 (macOS-10.16-x86_64-i386-64bit)
    method: GET
    uri: https://management.azure.com/subscriptions/00000000-0000-0000-0000-000000000000/providers/Microsoft.Network/locations/japanwest/operations/e3dd0c26-beb7-45f3-904c-7acadc08ad1a?api-version=2019-02-01
=======
      - AZURECLI/2.29.0 azsdk-python-azure-mgmt-network/19.1.0 Python/3.8.3 (Windows-10-10.0.18362-SP0)
    method: GET
    uri: https://management.azure.com/subscriptions/00000000-0000-0000-0000-000000000000/providers/Microsoft.Network/locations/japanwest/operations/13726648-ef69-4b2c-906b-b6dbba23a7f1?api-version=2019-02-01
>>>>>>> 8439ad0a
  response:
    body:
      string: "{\r\n  \"status\": \"Succeeded\"\r\n}"
    headers:
      cache-control:
      - no-cache
      content-length:
      - '29'
      content-type:
      - application/json; charset=utf-8
      date:
<<<<<<< HEAD
      - Mon, 18 Oct 2021 20:56:20 GMT
=======
      - Tue, 12 Oct 2021 06:01:26 GMT
>>>>>>> 8439ad0a
      expires:
      - '-1'
      pragma:
      - no-cache
      server:
      - Microsoft-HTTPAPI/2.0
      - Microsoft-HTTPAPI/2.0
      strict-transport-security:
      - max-age=31536000; includeSubDomains
      transfer-encoding:
      - chunked
      vary:
      - Accept-Encoding
      x-content-type-options:
      - nosniff
      x-ms-arm-service-request-id:
<<<<<<< HEAD
      - d4895721-7cb1-4ca4-b498-57dff97f98d6
=======
      - c060b795-aa5d-435f-8ee2-f6706b1ae8aa
>>>>>>> 8439ad0a
    status:
      code: 200
      message: OK
- request:
    body: null
    headers:
      Accept:
      - '*/*'
      Accept-Encoding:
      - gzip, deflate
      CommandName:
      - functionapp config access-restriction add
      Connection:
      - keep-alive
      ParameterSetName:
      - -g -n --rule-name --action --vnet-name --subnet --priority
      User-Agent:
<<<<<<< HEAD
      - AZURECLI/2.29.0 azsdk-python-azure-mgmt-network/19.0.0 Python/3.8.2 (macOS-10.16-x86_64-i386-64bit)
=======
      - AZURECLI/2.29.0 azsdk-python-azure-mgmt-network/19.1.0 Python/3.8.3 (Windows-10-10.0.18362-SP0)
>>>>>>> 8439ad0a
    method: GET
    uri: https://management.azure.com/subscriptions/00000000-0000-0000-0000-000000000000/resourceGroups/clitest.rg000001/providers/Microsoft.Network/virtualNetworks/cli-vnet-nwr000005/subnets/endpoint-subnet?api-version=2019-02-01
  response:
    body:
      string: "{\r\n  \"name\": \"endpoint-subnet\",\r\n  \"id\": \"/subscriptions/00000000-0000-0000-0000-000000000000/resourceGroups/clitest.rg000001/providers/Microsoft.Network/virtualNetworks/cli-vnet-nwr000005/subnets/endpoint-subnet\",\r\n
<<<<<<< HEAD
        \ \"etag\": \"W/\\\"f3787ff9-67cc-46f4-9471-fc35e91e7dbd\\\"\",\r\n  \"properties\":
=======
        \ \"etag\": \"W/\\\"3646a7c0-8381-49d8-b95c-c9e7948bbe03\\\"\",\r\n  \"properties\":
>>>>>>> 8439ad0a
        {\r\n    \"provisioningState\": \"Succeeded\",\r\n    \"addressPrefix\": \"10.0.0.0/24\",\r\n
        \   \"serviceEndpoints\": [\r\n      {\r\n        \"provisioningState\": \"Succeeded\",\r\n
        \       \"service\": \"Microsoft.Web\",\r\n        \"locations\": [\r\n          \"*\"\r\n
        \       ]\r\n      }\r\n    ],\r\n    \"delegations\": []\r\n  },\r\n  \"type\":
        \"Microsoft.Network/virtualNetworks/subnets\"\r\n}"
    headers:
      cache-control:
      - no-cache
      content-length:
      - '701'
      content-type:
      - application/json; charset=utf-8
      date:
<<<<<<< HEAD
      - Mon, 18 Oct 2021 20:56:21 GMT
      etag:
      - W/"f3787ff9-67cc-46f4-9471-fc35e91e7dbd"
=======
      - Tue, 12 Oct 2021 06:01:27 GMT
      etag:
      - W/"3646a7c0-8381-49d8-b95c-c9e7948bbe03"
>>>>>>> 8439ad0a
      expires:
      - '-1'
      pragma:
      - no-cache
      server:
      - Microsoft-HTTPAPI/2.0
      - Microsoft-HTTPAPI/2.0
      strict-transport-security:
      - max-age=31536000; includeSubDomains
      transfer-encoding:
      - chunked
      vary:
      - Accept-Encoding
      x-content-type-options:
      - nosniff
      x-ms-arm-service-request-id:
<<<<<<< HEAD
      - ecdf0951-517b-498e-8195-4a679e8ce9a2
=======
      - a4f43e57-a2e3-47a3-af47-b3ed2ce7717e
>>>>>>> 8439ad0a
    status:
      code: 200
      message: OK
- request:
    body: '{"properties": {"numberOfWorkers": 1, "defaultDocuments": ["Default.htm",
      "Default.html", "Default.asp", "index.htm", "index.html", "iisstart.htm", "default.aspx",
      "index.php"], "netFrameworkVersion": "v4.0", "phpVersion": "5.6", "pythonVersion":
      "", "nodeVersion": "", "powerShellVersion": "", "linuxFxVersion": "", "requestTracingEnabled":
      false, "remoteDebuggingEnabled": false, "httpLoggingEnabled": false, "acrUseManagedIdentityCreds":
      false, "logsDirectorySizeLimit": 35, "detailedErrorLoggingEnabled": false, "publishingUsername":
      "$cli-funcapp-nwr000003", "scmType": "None", "use32BitWorkerProcess": true,
      "webSocketsEnabled": false, "alwaysOn": true, "appCommandLine": "", "managedPipelineMode":
      "Integrated", "virtualApplications": [{"virtualPath": "/", "physicalPath": "site\\wwwroot",
      "preloadEnabled": true}], "loadBalancing": "LeastRequests", "experiments": {"rampUpRules":
      []}, "autoHealEnabled": false, "vnetName": "", "vnetRouteAllEnabled": false,
      "vnetPrivatePortsCount": 0, "localMySqlEnabled": false, "ipSecurityRestrictions":
      [{"ipAddress": "Any", "action": "Allow", "priority": 1, "name": "Allow all",
      "description": "Allow all access"}, {"vnetSubnetResourceId": "/subscriptions/00000000-0000-0000-0000-000000000000/resourceGroups/clitest.rg000001/providers/Microsoft.Network/virtualNetworks/cli-vnet-nwr000005/subnets/endpoint-subnet",
      "action": "Allow", "tag": "Default", "priority": 150, "name": "vnet-integration"}],
      "scmIpSecurityRestrictions": [{"ipAddress": "Any", "action": "Allow", "priority":
      1, "name": "Allow all", "description": "Allow all access"}], "scmIpSecurityRestrictionsUseMain":
      false, "http20Enabled": true, "minTlsVersion": "1.2", "scmMinTlsVersion": "1.0",
      "ftpsState": "AllAllowed", "preWarmedInstanceCount": 0}}'
    headers:
      Accept:
      - application/json
      Accept-Encoding:
      - gzip, deflate
      CommandName:
      - functionapp config access-restriction add
      Connection:
      - keep-alive
      Content-Length:
      - '1827'
      Content-Type:
      - application/json
      ParameterSetName:
      - -g -n --rule-name --action --vnet-name --subnet --priority
      User-Agent:
<<<<<<< HEAD
      - AZURECLI/2.29.0 azsdk-python-azure-mgmt-web/4.0.0 Python/3.8.2 (macOS-10.16-x86_64-i386-64bit)
=======
      - AZURECLI/2.29.0 azsdk-python-azure-mgmt-web/4.0.0 Python/3.8.3 (Windows-10-10.0.18362-SP0)
>>>>>>> 8439ad0a
    method: PATCH
    uri: https://management.azure.com/subscriptions/00000000-0000-0000-0000-000000000000/resourceGroups/clitest.rg000001/providers/Microsoft.Web/sites/cli-funcapp-nwr000003/config/web?api-version=2020-09-01
  response:
    body:
      string: '{"id":"/subscriptions/00000000-0000-0000-0000-000000000000/resourceGroups/clitest.rg000001/providers/Microsoft.Web/sites/cli-funcapp-nwr000003","name":"cli-funcapp-nwr000003","type":"Microsoft.Web/sites","location":"Japan
        West","properties":{"numberOfWorkers":1,"defaultDocuments":["Default.htm","Default.html","Default.asp","index.htm","index.html","iisstart.htm","default.aspx","index.php"],"netFrameworkVersion":"v4.0","phpVersion":"5.6","pythonVersion":"","nodeVersion":"","powerShellVersion":"","linuxFxVersion":"","windowsFxVersion":null,"requestTracingEnabled":false,"remoteDebuggingEnabled":false,"remoteDebuggingVersion":"VS2019","httpLoggingEnabled":false,"azureMonitorLogCategories":null,"acrUseManagedIdentityCreds":false,"acrUserManagedIdentityID":null,"logsDirectorySizeLimit":35,"detailedErrorLoggingEnabled":false,"publishingUsername":"$cli-funcapp-nwr000003","publishingPassword":null,"appSettings":null,"metadata":null,"connectionStrings":null,"machineKey":null,"handlerMappings":null,"documentRoot":null,"scmType":"None","use32BitWorkerProcess":true,"webSocketsEnabled":false,"alwaysOn":true,"javaVersion":null,"javaContainer":null,"javaContainerVersion":null,"appCommandLine":"","managedPipelineMode":"Integrated","virtualApplications":[{"virtualPath":"/","physicalPath":"site\\wwwroot","preloadEnabled":true,"virtualDirectories":null}],"winAuthAdminState":0,"winAuthTenantState":0,"customAppPoolIdentityAdminState":false,"customAppPoolIdentityTenantState":false,"runtimeADUser":null,"runtimeADUserPassword":null,"loadBalancing":"LeastRequests","routingRules":[],"experiments":{"rampUpRules":[]},"limits":null,"autoHealEnabled":false,"autoHealRules":null,"tracingOptions":null,"vnetName":"","vnetRouteAllEnabled":false,"vnetPrivatePortsCount":0,"publicNetworkAccess":null,"siteAuthEnabled":false,"siteAuthSettings":{"enabled":null,"unauthenticatedClientAction":null,"tokenStoreEnabled":null,"allowedExternalRedirectUrls":null,"defaultProvider":null,"clientId":null,"clientSecret":null,"clientSecretSettingName":null,"clientSecretCertificateThumbprint":null,"issuer":null,"allowedAudiences":null,"additionalLoginParams":null,"isAadAutoProvisioned":false,"aadClaimsAuthorization":null,"googleClientId":null,"googleClientSecret":null,"googleClientSecretSettingName":null,"googleOAuthScopes":null,"facebookAppId":null,"facebookAppSecret":null,"facebookAppSecretSettingName":null,"facebookOAuthScopes":null,"gitHubClientId":null,"gitHubClientSecret":null,"gitHubClientSecretSettingName":null,"gitHubOAuthScopes":null,"twitterConsumerKey":null,"twitterConsumerSecret":null,"twitterConsumerSecretSettingName":null,"microsoftAccountClientId":null,"microsoftAccountClientSecret":null,"microsoftAccountClientSecretSettingName":null,"microsoftAccountOAuthScopes":null,"configVersion":null},"cors":null,"push":null,"apiDefinition":null,"apiManagementConfig":null,"autoSwapSlotName":null,"localMySqlEnabled":false,"managedServiceIdentityId":null,"xManagedServiceIdentityId":null,"keyVaultReferenceIdentity":null,"ipSecurityRestrictions":[{"vnetSubnetResourceId":"/subscriptions/00000000-0000-0000-0000-000000000000/resourceGroups/clitest.rg000001/providers/Microsoft.Network/virtualNetworks/cli-vnet-nwr000005/subnets/endpoint-subnet","action":"Allow","tag":"Default","priority":150,"name":"vnet-integration"},{"ipAddress":"Any","action":"Deny","priority":2147483647,"name":"Deny
        all","description":"Deny all access"}],"scmIpSecurityRestrictions":[{"ipAddress":"Any","action":"Allow","priority":1,"name":"Allow
        all","description":"Allow all access"}],"scmIpSecurityRestrictionsUseMain":false,"http20Enabled":true,"minTlsVersion":"1.2","scmMinTlsVersion":"1.0","ftpsState":"AllAllowed","preWarmedInstanceCount":0,"functionAppScaleLimit":0,"healthCheckPath":null,"fileChangeAuditEnabled":false,"functionsRuntimeScaleMonitoringEnabled":false,"websiteTimeZone":null,"minimumElasticInstanceCount":0,"azureStorageAccounts":{},"sitePort":null}}'
    headers:
      cache-control:
      - no-cache
      content-length:
      - '4077'
      content-type:
      - application/json
      date:
<<<<<<< HEAD
      - Mon, 18 Oct 2021 20:56:24 GMT
      etag:
      - '"1D7C4629117134B"'
=======
      - Tue, 12 Oct 2021 06:01:30 GMT
      etag:
      - '"1D7BF2E9145F1C0"'
>>>>>>> 8439ad0a
      expires:
      - '-1'
      pragma:
      - no-cache
      server:
      - Microsoft-IIS/10.0
      strict-transport-security:
      - max-age=31536000; includeSubDomains
      transfer-encoding:
      - chunked
      vary:
      - Accept-Encoding
      x-aspnet-version:
      - 4.0.30319
      x-content-type-options:
      - nosniff
      x-ms-ratelimit-remaining-subscription-writes:
      - '1199'
      x-powered-by:
      - ASP.NET
    status:
      code: 200
      message: OK
version: 1<|MERGE_RESOLUTION|>--- conflicted
+++ resolved
@@ -13,20 +13,12 @@
       ParameterSetName:
       - -g -n
       User-Agent:
-<<<<<<< HEAD
-      - AZURECLI/2.29.0 azsdk-python-azure-mgmt-resource/19.0.0 Python/3.8.2 (macOS-10.16-x86_64-i386-64bit)
-=======
       - AZURECLI/2.29.0 azsdk-python-azure-mgmt-resource/19.0.0 Python/3.8.3 (Windows-10-10.0.18362-SP0)
->>>>>>> 8439ad0a
     method: GET
     uri: https://management.azure.com/subscriptions/00000000-0000-0000-0000-000000000000/resourcegroups/clitest.rg000001?api-version=2021-04-01
   response:
     body:
-<<<<<<< HEAD
-      string: '{"id":"/subscriptions/00000000-0000-0000-0000-000000000000/resourceGroups/clitest.rg000001","name":"clitest.rg000001","type":"Microsoft.Resources/resourceGroups","location":"japanwest","tags":{"product":"azurecli","cause":"automation","date":"2021-10-18T20:54:37Z"},"properties":{"provisioningState":"Succeeded"}}'
-=======
       string: '{"id":"/subscriptions/00000000-0000-0000-0000-000000000000/resourceGroups/clitest.rg000001","name":"clitest.rg000001","type":"Microsoft.Resources/resourceGroups","location":"japanwest","tags":{"product":"azurecli","cause":"automation","date":"2021-10-12T05:59:54Z"},"properties":{"provisioningState":"Succeeded"}}'
->>>>>>> 8439ad0a
     headers:
       cache-control:
       - no-cache
@@ -35,11 +27,7 @@
       content-type:
       - application/json; charset=utf-8
       date:
-<<<<<<< HEAD
-      - Mon, 18 Oct 2021 20:55:08 GMT
-=======
       - Tue, 12 Oct 2021 06:00:25 GMT
->>>>>>> 8439ad0a
       expires:
       - '-1'
       pragma:
@@ -72,11 +60,7 @@
       ParameterSetName:
       - -g -n
       User-Agent:
-<<<<<<< HEAD
-      - AZURECLI/2.29.0 azsdk-python-azure-mgmt-web/4.0.0 Python/3.8.2 (macOS-10.16-x86_64-i386-64bit)
-=======
       - AZURECLI/2.29.0 azsdk-python-azure-mgmt-web/4.0.0 Python/3.8.3 (Windows-10-10.0.18362-SP0)
->>>>>>> 8439ad0a
     method: POST
     uri: https://management.azure.com/subscriptions/00000000-0000-0000-0000-000000000000/resourceGroups/clitest.rg000001/providers/Microsoft.Web/validate?api-version=2020-09-01
   response:
@@ -90,11 +74,109 @@
       content-type:
       - application/json
       date:
-<<<<<<< HEAD
-      - Mon, 18 Oct 2021 20:55:08 GMT
-=======
       - Tue, 12 Oct 2021 06:00:25 GMT
->>>>>>> 8439ad0a
+      expires:
+      - '-1'
+      pragma:
+      - no-cache
+      server:
+      - Microsoft-IIS/10.0
+      strict-transport-security:
+      - max-age=31536000; includeSubDomains
+      transfer-encoding:
+      - chunked
+      vary:
+      - Accept-Encoding
+      x-aspnet-version:
+      - 4.0.30319
+      x-content-type-options:
+      - nosniff
+      x-ms-ratelimit-remaining-subscription-writes:
+      - '1198'
+      x-powered-by:
+      - ASP.NET
+    status:
+      code: 200
+      message: OK
+- request:
+    body: null
+    headers:
+      Accept:
+      - application/json
+      Accept-Encoding:
+      - gzip, deflate
+      CommandName:
+      - appservice plan create
+      Connection:
+      - keep-alive
+      ParameterSetName:
+      - -g -n
+      User-Agent:
+      - AZURECLI/2.29.0 azsdk-python-azure-mgmt-resource/19.0.0 Python/3.8.3 (Windows-10-10.0.18362-SP0)
+    method: GET
+    uri: https://management.azure.com/subscriptions/00000000-0000-0000-0000-000000000000/resourcegroups/clitest.rg000001?api-version=2021-04-01
+  response:
+    body:
+      string: '{"id":"/subscriptions/00000000-0000-0000-0000-000000000000/resourceGroups/clitest.rg000001","name":"clitest.rg000001","type":"Microsoft.Resources/resourceGroups","location":"japanwest","tags":{"product":"azurecli","cause":"automation","date":"2021-10-12T05:59:54Z"},"properties":{"provisioningState":"Succeeded"}}'
+    headers:
+      cache-control:
+      - no-cache
+      content-length:
+      - '431'
+      content-type:
+      - application/json; charset=utf-8
+      date:
+      - Tue, 12 Oct 2021 06:00:26 GMT
+      expires:
+      - '-1'
+      pragma:
+      - no-cache
+      strict-transport-security:
+      - max-age=31536000; includeSubDomains
+      vary:
+      - Accept-Encoding
+      x-content-type-options:
+      - nosniff
+    status:
+      code: 200
+      message: OK
+- request:
+    body: '{"location": "japanwest", "sku": {"name": "B1", "tier": "BASIC", "capacity":
+      1}, "properties": {"perSiteScaling": false, "isXenon": false}}'
+    headers:
+      Accept:
+      - application/json
+      Accept-Encoding:
+      - gzip, deflate
+      CommandName:
+      - appservice plan create
+      Connection:
+      - keep-alive
+      Content-Length:
+      - '139'
+      Content-Type:
+      - application/json
+      ParameterSetName:
+      - -g -n
+      User-Agent:
+      - AZURECLI/2.29.0 azsdk-python-azure-mgmt-web/4.0.0 Python/3.8.3 (Windows-10-10.0.18362-SP0)
+    method: PUT
+    uri: https://management.azure.com/subscriptions/00000000-0000-0000-0000-000000000000/resourceGroups/clitest.rg000001/providers/Microsoft.Web/serverfarms/cli-plan-nwr000004?api-version=2020-09-01
+  response:
+    body:
+      string: '{"id":"/subscriptions/00000000-0000-0000-0000-000000000000/resourceGroups/clitest.rg000001/providers/Microsoft.Web/serverfarms/cli-plan-nwr000004","name":"cli-plan-nwr000004","type":"Microsoft.Web/serverfarms","kind":"app","location":"japanwest","properties":{"serverFarmId":29503,"name":"cli-plan-nwr000004","sku":{"name":"B1","tier":"Basic","size":"B1","family":"B","capacity":1},"workerSize":"Default","workerSizeId":0,"workerTierName":null,"numberOfWorkers":1,"currentWorkerSize":"Default","currentWorkerSizeId":0,"currentNumberOfWorkers":1,"status":"Ready","webSpace":"clitest.rg000001-JapanWestwebspace","subscription":"0b1f6471-1bf0-4dda-aec3-cb9272f09590","adminSiteName":null,"hostingEnvironment":null,"hostingEnvironmentProfile":null,"maximumNumberOfWorkers":0,"planName":"VirtualDedicatedPlan","adminRuntimeSiteName":null,"computeMode":"Dedicated","siteMode":null,"geoRegion":"Japan
+        West","perSiteScaling":false,"elasticScaleEnabled":false,"maximumElasticWorkerCount":1,"numberOfSites":0,"hostingEnvironmentId":null,"isSpot":false,"spotExpirationTime":null,"freeOfferExpirationTime":null,"tags":null,"kind":"app","resourceGroup":"clitest.rg000001","reserved":false,"isXenon":false,"hyperV":false,"mdmId":"waws-prod-os1-013_29503","targetWorkerCount":0,"targetWorkerSizeId":0,"provisioningState":"Succeeded","webSiteId":null,"existingServerFarmIds":null,"kubeEnvironmentProfile":null,"zoneRedundant":false},"sku":{"name":"B1","tier":"Basic","size":"B1","family":"B","capacity":1}}'
+    headers:
+      cache-control:
+      - no-cache
+      content-length:
+      - '1685'
+      content-type:
+      - application/json
+      date:
+      - Tue, 12 Oct 2021 06:00:38 GMT
+      etag:
+      - '"1D7BF2E792C4EAB"'
       expires:
       - '-1'
       pragma:
@@ -126,104 +208,29 @@
       Accept-Encoding:
       - gzip, deflate
       CommandName:
-      - appservice plan create
-      Connection:
-      - keep-alive
-      ParameterSetName:
-      - -g -n
-      User-Agent:
-<<<<<<< HEAD
-      - AZURECLI/2.29.0 azsdk-python-azure-mgmt-resource/19.0.0 Python/3.8.2 (macOS-10.16-x86_64-i386-64bit)
-=======
-      - AZURECLI/2.29.0 azsdk-python-azure-mgmt-resource/19.0.0 Python/3.8.3 (Windows-10-10.0.18362-SP0)
->>>>>>> 8439ad0a
+      - functionapp create
+      Connection:
+      - keep-alive
+      ParameterSetName:
+      - -g -n --plan -s
+      User-Agent:
+      - AZURECLI/2.29.0 azsdk-python-azure-mgmt-web/4.0.0 Python/3.8.3 (Windows-10-10.0.18362-SP0)
     method: GET
-    uri: https://management.azure.com/subscriptions/00000000-0000-0000-0000-000000000000/resourcegroups/clitest.rg000001?api-version=2021-04-01
-  response:
-    body:
-<<<<<<< HEAD
-      string: '{"id":"/subscriptions/00000000-0000-0000-0000-000000000000/resourceGroups/clitest.rg000001","name":"clitest.rg000001","type":"Microsoft.Resources/resourceGroups","location":"japanwest","tags":{"product":"azurecli","cause":"automation","date":"2021-10-18T20:54:37Z"},"properties":{"provisioningState":"Succeeded"}}'
-=======
-      string: '{"id":"/subscriptions/00000000-0000-0000-0000-000000000000/resourceGroups/clitest.rg000001","name":"clitest.rg000001","type":"Microsoft.Resources/resourceGroups","location":"japanwest","tags":{"product":"azurecli","cause":"automation","date":"2021-10-12T05:59:54Z"},"properties":{"provisioningState":"Succeeded"}}'
->>>>>>> 8439ad0a
-    headers:
-      cache-control:
-      - no-cache
-      content-length:
-      - '431'
-      content-type:
-      - application/json; charset=utf-8
-      date:
-<<<<<<< HEAD
-      - Mon, 18 Oct 2021 20:55:09 GMT
-=======
-      - Tue, 12 Oct 2021 06:00:26 GMT
->>>>>>> 8439ad0a
-      expires:
-      - '-1'
-      pragma:
-      - no-cache
-      strict-transport-security:
-      - max-age=31536000; includeSubDomains
-      vary:
-      - Accept-Encoding
-      x-content-type-options:
-      - nosniff
-    status:
-      code: 200
-      message: OK
-- request:
-    body: '{"location": "japanwest", "sku": {"name": "B1", "tier": "BASIC", "capacity":
-      1}, "properties": {"perSiteScaling": false, "isXenon": false}}'
-    headers:
-      Accept:
-      - application/json
-      Accept-Encoding:
-      - gzip, deflate
-      CommandName:
-      - appservice plan create
-      Connection:
-      - keep-alive
-      Content-Length:
-      - '139'
-      Content-Type:
-      - application/json
-      ParameterSetName:
-      - -g -n
-      User-Agent:
-<<<<<<< HEAD
-      - AZURECLI/2.29.0 azsdk-python-azure-mgmt-web/4.0.0 Python/3.8.2 (macOS-10.16-x86_64-i386-64bit)
-=======
-      - AZURECLI/2.29.0 azsdk-python-azure-mgmt-web/4.0.0 Python/3.8.3 (Windows-10-10.0.18362-SP0)
->>>>>>> 8439ad0a
-    method: PUT
     uri: https://management.azure.com/subscriptions/00000000-0000-0000-0000-000000000000/resourceGroups/clitest.rg000001/providers/Microsoft.Web/serverfarms/cli-plan-nwr000004?api-version=2020-09-01
   response:
     body:
-<<<<<<< HEAD
-      string: '{"id":"/subscriptions/00000000-0000-0000-0000-000000000000/resourceGroups/clitest.rg000001/providers/Microsoft.Web/serverfarms/cli-plan-nwr000004","name":"cli-plan-nwr000004","type":"Microsoft.Web/serverfarms","kind":"app","location":"japanwest","properties":{"serverFarmId":16253,"name":"cli-plan-nwr000004","sku":{"name":"B1","tier":"Basic","size":"B1","family":"B","capacity":1},"workerSize":"Default","workerSizeId":0,"workerTierName":null,"numberOfWorkers":1,"currentWorkerSize":"Default","currentWorkerSizeId":0,"currentNumberOfWorkers":1,"status":"Ready","webSpace":"clitest.rg000001-JapanWestwebspace","subscription":"e483435e-282d-4ac1-92b5-d6123f2aa360","adminSiteName":null,"hostingEnvironment":null,"hostingEnvironmentProfile":null,"maximumNumberOfWorkers":0,"planName":"VirtualDedicatedPlan","adminRuntimeSiteName":null,"computeMode":"Dedicated","siteMode":null,"geoRegion":"Japan
-        West","perSiteScaling":false,"elasticScaleEnabled":false,"maximumElasticWorkerCount":1,"numberOfSites":0,"hostingEnvironmentId":null,"isSpot":false,"spotExpirationTime":null,"freeOfferExpirationTime":null,"tags":null,"kind":"app","resourceGroup":"clitest.rg000001","reserved":false,"isXenon":false,"hyperV":false,"mdmId":"waws-prod-os1-027_16253","targetWorkerCount":0,"targetWorkerSizeId":0,"provisioningState":"Succeeded","webSiteId":null,"existingServerFarmIds":null,"kubeEnvironmentProfile":null,"zoneRedundant":false},"sku":{"name":"B1","tier":"Basic","size":"B1","family":"B","capacity":1}}'
-=======
-      string: '{"id":"/subscriptions/00000000-0000-0000-0000-000000000000/resourceGroups/clitest.rg000001/providers/Microsoft.Web/serverfarms/cli-plan-nwr000004","name":"cli-plan-nwr000004","type":"Microsoft.Web/serverfarms","kind":"app","location":"japanwest","properties":{"serverFarmId":29503,"name":"cli-plan-nwr000004","sku":{"name":"B1","tier":"Basic","size":"B1","family":"B","capacity":1},"workerSize":"Default","workerSizeId":0,"workerTierName":null,"numberOfWorkers":1,"currentWorkerSize":"Default","currentWorkerSizeId":0,"currentNumberOfWorkers":1,"status":"Ready","webSpace":"clitest.rg000001-JapanWestwebspace","subscription":"0b1f6471-1bf0-4dda-aec3-cb9272f09590","adminSiteName":null,"hostingEnvironment":null,"hostingEnvironmentProfile":null,"maximumNumberOfWorkers":0,"planName":"VirtualDedicatedPlan","adminRuntimeSiteName":null,"computeMode":"Dedicated","siteMode":null,"geoRegion":"Japan
+      string: '{"id":"/subscriptions/00000000-0000-0000-0000-000000000000/resourceGroups/clitest.rg000001/providers/Microsoft.Web/serverfarms/cli-plan-nwr000004","name":"cli-plan-nwr000004","type":"Microsoft.Web/serverfarms","kind":"app","location":"Japan
+        West","properties":{"serverFarmId":29503,"name":"cli-plan-nwr000004","workerSize":"Default","workerSizeId":0,"workerTierName":null,"numberOfWorkers":1,"currentWorkerSize":"Default","currentWorkerSizeId":0,"currentNumberOfWorkers":1,"status":"Ready","webSpace":"clitest.rg000001-JapanWestwebspace","subscription":"0b1f6471-1bf0-4dda-aec3-cb9272f09590","adminSiteName":null,"hostingEnvironment":null,"hostingEnvironmentProfile":null,"maximumNumberOfWorkers":3,"planName":"VirtualDedicatedPlan","adminRuntimeSiteName":null,"computeMode":"Dedicated","siteMode":null,"geoRegion":"Japan
         West","perSiteScaling":false,"elasticScaleEnabled":false,"maximumElasticWorkerCount":1,"numberOfSites":0,"hostingEnvironmentId":null,"isSpot":false,"spotExpirationTime":null,"freeOfferExpirationTime":null,"tags":null,"kind":"app","resourceGroup":"clitest.rg000001","reserved":false,"isXenon":false,"hyperV":false,"mdmId":"waws-prod-os1-013_29503","targetWorkerCount":0,"targetWorkerSizeId":0,"provisioningState":"Succeeded","webSiteId":null,"existingServerFarmIds":null,"kubeEnvironmentProfile":null,"zoneRedundant":false},"sku":{"name":"B1","tier":"Basic","size":"B1","family":"B","capacity":1}}'
->>>>>>> 8439ad0a
-    headers:
-      cache-control:
-      - no-cache
-      content-length:
-      - '1685'
-      content-type:
-      - application/json
-      date:
-<<<<<<< HEAD
-      - Mon, 18 Oct 2021 20:55:22 GMT
-      etag:
-      - '"1D7C462752747EB"'
-=======
-      - Tue, 12 Oct 2021 06:00:38 GMT
-      etag:
-      - '"1D7BF2E792C4EAB"'
->>>>>>> 8439ad0a
+    headers:
+      cache-control:
+      - no-cache
+      content-length:
+      - '1613'
+      content-type:
+      - application/json
+      date:
+      - Tue, 12 Oct 2021 06:00:40 GMT
       expires:
       - '-1'
       pragma:
@@ -240,8 +247,6 @@
       - 4.0.30319
       x-content-type-options:
       - nosniff
-      x-ms-ratelimit-remaining-subscription-writes:
-      - '1199'
       x-powered-by:
       - ASP.NET
     status:
@@ -261,85 +266,12 @@
       ParameterSetName:
       - -g -n --plan -s
       User-Agent:
-<<<<<<< HEAD
-      - AZURECLI/2.29.0 azsdk-python-azure-mgmt-web/4.0.0 Python/3.8.2 (macOS-10.16-x86_64-i386-64bit)
-=======
-      - AZURECLI/2.29.0 azsdk-python-azure-mgmt-web/4.0.0 Python/3.8.3 (Windows-10-10.0.18362-SP0)
->>>>>>> 8439ad0a
-    method: GET
-    uri: https://management.azure.com/subscriptions/00000000-0000-0000-0000-000000000000/resourceGroups/clitest.rg000001/providers/Microsoft.Web/serverfarms/cli-plan-nwr000004?api-version=2020-09-01
-  response:
-    body:
-      string: '{"id":"/subscriptions/00000000-0000-0000-0000-000000000000/resourceGroups/clitest.rg000001/providers/Microsoft.Web/serverfarms/cli-plan-nwr000004","name":"cli-plan-nwr000004","type":"Microsoft.Web/serverfarms","kind":"app","location":"Japan
-<<<<<<< HEAD
-        West","properties":{"serverFarmId":16253,"name":"cli-plan-nwr000004","workerSize":"Default","workerSizeId":0,"workerTierName":null,"numberOfWorkers":1,"currentWorkerSize":"Default","currentWorkerSizeId":0,"currentNumberOfWorkers":1,"status":"Ready","webSpace":"clitest.rg000001-JapanWestwebspace","subscription":"e483435e-282d-4ac1-92b5-d6123f2aa360","adminSiteName":null,"hostingEnvironment":null,"hostingEnvironmentProfile":null,"maximumNumberOfWorkers":3,"planName":"VirtualDedicatedPlan","adminRuntimeSiteName":null,"computeMode":"Dedicated","siteMode":null,"geoRegion":"Japan
-        West","perSiteScaling":false,"elasticScaleEnabled":false,"maximumElasticWorkerCount":1,"numberOfSites":0,"hostingEnvironmentId":null,"isSpot":false,"spotExpirationTime":null,"freeOfferExpirationTime":null,"tags":null,"kind":"app","resourceGroup":"clitest.rg000001","reserved":false,"isXenon":false,"hyperV":false,"mdmId":"waws-prod-os1-027_16253","targetWorkerCount":0,"targetWorkerSizeId":0,"provisioningState":"Succeeded","webSiteId":null,"existingServerFarmIds":null,"kubeEnvironmentProfile":null,"zoneRedundant":false},"sku":{"name":"B1","tier":"Basic","size":"B1","family":"B","capacity":1}}'
-=======
-        West","properties":{"serverFarmId":29503,"name":"cli-plan-nwr000004","workerSize":"Default","workerSizeId":0,"workerTierName":null,"numberOfWorkers":1,"currentWorkerSize":"Default","currentWorkerSizeId":0,"currentNumberOfWorkers":1,"status":"Ready","webSpace":"clitest.rg000001-JapanWestwebspace","subscription":"0b1f6471-1bf0-4dda-aec3-cb9272f09590","adminSiteName":null,"hostingEnvironment":null,"hostingEnvironmentProfile":null,"maximumNumberOfWorkers":3,"planName":"VirtualDedicatedPlan","adminRuntimeSiteName":null,"computeMode":"Dedicated","siteMode":null,"geoRegion":"Japan
-        West","perSiteScaling":false,"elasticScaleEnabled":false,"maximumElasticWorkerCount":1,"numberOfSites":0,"hostingEnvironmentId":null,"isSpot":false,"spotExpirationTime":null,"freeOfferExpirationTime":null,"tags":null,"kind":"app","resourceGroup":"clitest.rg000001","reserved":false,"isXenon":false,"hyperV":false,"mdmId":"waws-prod-os1-013_29503","targetWorkerCount":0,"targetWorkerSizeId":0,"provisioningState":"Succeeded","webSiteId":null,"existingServerFarmIds":null,"kubeEnvironmentProfile":null,"zoneRedundant":false},"sku":{"name":"B1","tier":"Basic","size":"B1","family":"B","capacity":1}}'
->>>>>>> 8439ad0a
-    headers:
-      cache-control:
-      - no-cache
-      content-length:
-      - '1613'
-      content-type:
-      - application/json
-      date:
-<<<<<<< HEAD
-      - Mon, 18 Oct 2021 20:55:24 GMT
-=======
-      - Tue, 12 Oct 2021 06:00:40 GMT
->>>>>>> 8439ad0a
-      expires:
-      - '-1'
-      pragma:
-      - no-cache
-      server:
-      - Microsoft-IIS/10.0
-      strict-transport-security:
-      - max-age=31536000; includeSubDomains
-      transfer-encoding:
-      - chunked
-      vary:
-      - Accept-Encoding
-      x-aspnet-version:
-      - 4.0.30319
-      x-content-type-options:
-      - nosniff
-      x-powered-by:
-      - ASP.NET
-    status:
-      code: 200
-      message: OK
-- request:
-    body: null
-    headers:
-      Accept:
-      - application/json
-      Accept-Encoding:
-      - gzip, deflate
-      CommandName:
-      - functionapp create
-      Connection:
-      - keep-alive
-      ParameterSetName:
-      - -g -n --plan -s
-      User-Agent:
-<<<<<<< HEAD
-      - AZURECLI/2.29.0 azsdk-python-azure-mgmt-storage/19.0.0 Python/3.8.2 (macOS-10.16-x86_64-i386-64bit)
-=======
       - AZURECLI/2.29.0 azsdk-python-azure-mgmt-storage/19.0.0 Python/3.8.3 (Windows-10-10.0.18362-SP0)
->>>>>>> 8439ad0a
     method: GET
     uri: https://management.azure.com/subscriptions/00000000-0000-0000-0000-000000000000/resourceGroups/clitest.rg000001/providers/Microsoft.Storage/storageAccounts/clitest000002?api-version=2021-06-01
   response:
     body:
-<<<<<<< HEAD
-      string: '{"sku":{"name":"Standard_LRS","tier":"Standard"},"kind":"Storage","id":"/subscriptions/00000000-0000-0000-0000-000000000000/resourceGroups/clitest.rg000001/providers/Microsoft.Storage/storageAccounts/clitest000002","name":"clitest000002","type":"Microsoft.Storage/storageAccounts","location":"westus","tags":{},"properties":{"keyCreationTime":{"key1":"2021-10-18T20:54:47.7121176Z","key2":"2021-10-18T20:54:47.7121176Z"},"privateEndpointConnections":[],"minimumTlsVersion":"TLS1_0","allowBlobPublicAccess":true,"networkAcls":{"bypass":"AzureServices","virtualNetworkRules":[],"ipRules":[],"defaultAction":"Allow"},"supportsHttpsTrafficOnly":true,"encryption":{"services":{"file":{"keyType":"Account","enabled":true,"lastEnabledTime":"2021-10-18T20:54:47.7121176Z"},"blob":{"keyType":"Account","enabled":true,"lastEnabledTime":"2021-10-18T20:54:47.7121176Z"}},"keySource":"Microsoft.Storage"},"provisioningState":"Succeeded","creationTime":"2021-10-18T20:54:47.6339848Z","primaryEndpoints":{"blob":"https://clitest000002.blob.core.windows.net/","queue":"https://clitest000002.queue.core.windows.net/","table":"https://clitest000002.table.core.windows.net/","file":"https://clitest000002.file.core.windows.net/"},"primaryLocation":"westus","statusOfPrimary":"available"}}'
-=======
       string: '{"sku":{"name":"Standard_LRS","tier":"Standard"},"kind":"Storage","id":"/subscriptions/00000000-0000-0000-0000-000000000000/resourceGroups/clitest.rg000001/providers/Microsoft.Storage/storageAccounts/clitest000002","name":"clitest000002","type":"Microsoft.Storage/storageAccounts","location":"westus","tags":{},"properties":{"keyCreationTime":{"key1":"2021-10-12T06:00:04.1420783Z","key2":"2021-10-12T06:00:04.1420783Z"},"privateEndpointConnections":[],"minimumTlsVersion":"TLS1_0","allowBlobPublicAccess":true,"networkAcls":{"bypass":"AzureServices","virtualNetworkRules":[],"ipRules":[],"defaultAction":"Allow"},"supportsHttpsTrafficOnly":true,"encryption":{"services":{"file":{"keyType":"Account","enabled":true,"lastEnabledTime":"2021-10-12T06:00:04.1420783Z"},"blob":{"keyType":"Account","enabled":true,"lastEnabledTime":"2021-10-12T06:00:04.1420783Z"}},"keySource":"Microsoft.Storage"},"provisioningState":"Succeeded","creationTime":"2021-10-12T06:00:04.0639400Z","primaryEndpoints":{"blob":"https://clitest000002.blob.core.windows.net/","queue":"https://clitest000002.queue.core.windows.net/","table":"https://clitest000002.table.core.windows.net/","file":"https://clitest000002.file.core.windows.net/"},"primaryLocation":"westus","statusOfPrimary":"available"}}'
->>>>>>> 8439ad0a
     headers:
       cache-control:
       - no-cache
@@ -348,11 +280,7 @@
       content-type:
       - application/json
       date:
-<<<<<<< HEAD
-      - Mon, 18 Oct 2021 20:55:24 GMT
-=======
       - Tue, 12 Oct 2021 06:00:41 GMT
->>>>>>> 8439ad0a
       expires:
       - '-1'
       pragma:
@@ -386,20 +314,12 @@
       ParameterSetName:
       - -g -n --plan -s
       User-Agent:
-<<<<<<< HEAD
-      - AZURECLI/2.29.0 azsdk-python-azure-mgmt-storage/19.0.0 Python/3.8.2 (macOS-10.16-x86_64-i386-64bit)
-=======
       - AZURECLI/2.29.0 azsdk-python-azure-mgmt-storage/19.0.0 Python/3.8.3 (Windows-10-10.0.18362-SP0)
->>>>>>> 8439ad0a
     method: POST
     uri: https://management.azure.com/subscriptions/00000000-0000-0000-0000-000000000000/resourceGroups/clitest.rg000001/providers/Microsoft.Storage/storageAccounts/clitest000002/listKeys?api-version=2021-06-01&$expand=kerb
   response:
     body:
-<<<<<<< HEAD
-      string: '{"keys":[{"creationTime":"2021-10-18T20:54:47.7121176Z","keyName":"key1","value":"veryFakedStorageAccountKey==","permissions":"FULL"},{"creationTime":"2021-10-18T20:54:47.7121176Z","keyName":"key2","value":"veryFakedStorageAccountKey==","permissions":"FULL"}]}'
-=======
       string: '{"keys":[{"creationTime":"2021-10-12T06:00:04.1420783Z","keyName":"key1","value":"veryFakedStorageAccountKey==","permissions":"FULL"},{"creationTime":"2021-10-12T06:00:04.1420783Z","keyName":"key2","value":"veryFakedStorageAccountKey==","permissions":"FULL"}]}'
->>>>>>> 8439ad0a
     headers:
       cache-control:
       - no-cache
@@ -408,11 +328,7 @@
       content-type:
       - application/json
       date:
-<<<<<<< HEAD
-      - Mon, 18 Oct 2021 20:55:24 GMT
-=======
       - Tue, 12 Oct 2021 06:00:41 GMT
->>>>>>> 8439ad0a
       expires:
       - '-1'
       pragma:
@@ -456,38 +372,19 @@
       ParameterSetName:
       - -g -n --plan -s
       User-Agent:
-<<<<<<< HEAD
-      - AZURECLI/2.29.0 azsdk-python-azure-mgmt-web/4.0.0 Python/3.8.2 (macOS-10.16-x86_64-i386-64bit)
-=======
       - AZURECLI/2.29.0 azsdk-python-azure-mgmt-web/4.0.0 Python/3.8.3 (Windows-10-10.0.18362-SP0)
->>>>>>> 8439ad0a
     method: PUT
     uri: https://management.azure.com/subscriptions/00000000-0000-0000-0000-000000000000/resourceGroups/clitest.rg000001/providers/Microsoft.Web/sites/cli-funcapp-nwr000003?api-version=2020-09-01
   response:
     body:
       string: '{"id":"/subscriptions/00000000-0000-0000-0000-000000000000/resourceGroups/clitest.rg000001/providers/Microsoft.Web/sites/cli-funcapp-nwr000003","name":"cli-funcapp-nwr000003","type":"Microsoft.Web/sites","kind":"functionapp","location":"Japan
-<<<<<<< HEAD
-        West","properties":{"name":"cli-funcapp-nwr000003","state":"Running","hostNames":["cli-funcapp-nwr000003.azurewebsites.net"],"webSpace":"clitest.rg000001-JapanWestwebspace","selfLink":"https://waws-prod-os1-027.api.azurewebsites.windows.net:454/subscriptions/00000000-0000-0000-0000-000000000000/webspaces/clitest.rg000001-JapanWestwebspace/sites/cli-funcapp-nwr000003","repositorySiteName":"cli-funcapp-nwr000003","owner":null,"usageState":"Normal","enabled":true,"adminEnabled":true,"enabledHostNames":["cli-funcapp-nwr000003.azurewebsites.net","cli-funcapp-nwr000003.scm.azurewebsites.net"],"siteProperties":{"metadata":null,"properties":[{"name":"LinuxFxVersion","value":""},{"name":"WindowsFxVersion","value":null}],"appSettings":null},"availabilityState":"Normal","sslCertificates":null,"csrs":[],"cers":null,"siteMode":null,"hostNameSslStates":[{"name":"cli-funcapp-nwr000003.azurewebsites.net","sslState":"Disabled","ipBasedSslResult":null,"virtualIP":null,"thumbprint":null,"toUpdate":null,"toUpdateIpBasedSsl":null,"ipBasedSslState":"NotConfigured","hostType":"Standard"},{"name":"cli-funcapp-nwr000003.scm.azurewebsites.net","sslState":"Disabled","ipBasedSslResult":null,"virtualIP":null,"thumbprint":null,"toUpdate":null,"toUpdateIpBasedSsl":null,"ipBasedSslState":"NotConfigured","hostType":"Repository"}],"computeMode":null,"serverFarm":null,"serverFarmId":"/subscriptions/00000000-0000-0000-0000-000000000000/resourceGroups/clitest.rg000001/providers/Microsoft.Web/serverfarms/cli-plan-nwr000004","reserved":false,"isXenon":false,"hyperV":false,"lastModifiedTimeUtc":"2021-10-18T20:55:32.92","storageRecoveryDefaultState":"Running","contentAvailabilityState":"Normal","runtimeAvailabilityState":"Normal","siteConfig":{"numberOfWorkers":1,"defaultDocuments":null,"netFrameworkVersion":null,"phpVersion":null,"pythonVersion":null,"nodeVersion":null,"powerShellVersion":null,"linuxFxVersion":"","windowsFxVersion":null,"requestTracingEnabled":null,"remoteDebuggingEnabled":null,"remoteDebuggingVersion":null,"httpLoggingEnabled":null,"azureMonitorLogCategories":null,"acrUseManagedIdentityCreds":false,"acrUserManagedIdentityID":null,"logsDirectorySizeLimit":null,"detailedErrorLoggingEnabled":null,"publishingUsername":null,"publishingPassword":null,"appSettings":null,"metadata":null,"connectionStrings":null,"machineKey":null,"handlerMappings":null,"documentRoot":null,"scmType":null,"use32BitWorkerProcess":null,"webSocketsEnabled":null,"alwaysOn":false,"javaVersion":null,"javaContainer":null,"javaContainerVersion":null,"appCommandLine":null,"managedPipelineMode":null,"virtualApplications":null,"winAuthAdminState":null,"winAuthTenantState":null,"customAppPoolIdentityAdminState":null,"customAppPoolIdentityTenantState":null,"runtimeADUser":null,"runtimeADUserPassword":null,"loadBalancing":null,"routingRules":null,"experiments":null,"limits":null,"autoHealEnabled":null,"autoHealRules":null,"tracingOptions":null,"vnetName":null,"vnetRouteAllEnabled":null,"vnetPrivatePortsCount":null,"publicNetworkAccess":null,"cors":null,"push":null,"apiDefinition":null,"apiManagementConfig":null,"autoSwapSlotName":null,"localMySqlEnabled":null,"managedServiceIdentityId":null,"xManagedServiceIdentityId":null,"keyVaultReferenceIdentity":null,"ipSecurityRestrictions":[{"ipAddress":"Any","action":"Allow","priority":1,"name":"Allow
-        all","description":"Allow all access"}],"scmIpSecurityRestrictions":[{"ipAddress":"Any","action":"Allow","priority":1,"name":"Allow
-        all","description":"Allow all access"}],"scmIpSecurityRestrictionsUseMain":null,"http20Enabled":false,"minTlsVersion":null,"scmMinTlsVersion":null,"ftpsState":null,"preWarmedInstanceCount":null,"functionAppScaleLimit":0,"healthCheckPath":null,"fileChangeAuditEnabled":null,"functionsRuntimeScaleMonitoringEnabled":null,"websiteTimeZone":null,"minimumElasticInstanceCount":0,"azureStorageAccounts":null,"sitePort":null},"deploymentId":"cli-funcapp-nwr000003","slotName":null,"trafficManagerHostNames":null,"sku":"Basic","scmSiteAlsoStopped":false,"targetSwapSlot":null,"hostingEnvironment":null,"hostingEnvironmentProfile":null,"clientAffinityEnabled":false,"clientCertEnabled":false,"clientCertMode":"Required","clientCertExclusionPaths":null,"hostNamesDisabled":false,"domainVerificationIdentifiers":null,"customDomainVerificationId":"30E3673979DFB5673924412D39370809E608E2DE4E889BD01C7B80FC38A57EED","kind":"functionapp","inboundIpAddress":"40.74.100.137","possibleInboundIpAddresses":"40.74.100.137","ftpUsername":"cli-funcapp-nwr000003\\$cli-funcapp-nwr000003","ftpsHostName":"ftps://waws-prod-os1-027.ftp.azurewebsites.windows.net/site/wwwroot","outboundIpAddresses":"40.74.90.160,40.74.94.222,40.74.113.39,40.74.95.132,40.74.113.204,40.74.75.201,40.74.100.137","possibleOutboundIpAddresses":"40.74.90.160,40.74.94.222,40.74.113.39,40.74.95.132,40.74.113.204,40.74.75.201,40.74.112.41,40.74.113.1,40.74.65.7,40.74.76.184,40.74.79.7,40.74.67.13,40.74.81.157,40.74.86.212,40.74.86.30,40.74.81.231,40.74.80.113,40.74.80.110,40.74.100.137","containerSize":1536,"dailyMemoryTimeQuota":0,"suspendedTill":null,"siteDisabledReason":0,"functionExecutionUnitsCache":null,"maxNumberOfWorkers":null,"homeStamp":"waws-prod-os1-027","cloningInfo":null,"hostingEnvironmentId":null,"tags":null,"resourceGroup":"clitest.rg000001","defaultHostName":"cli-funcapp-nwr000003.azurewebsites.net","slotSwapStatus":null,"httpsOnly":false,"redundancyMode":"None","inProgressOperationId":null,"geoDistributions":null,"privateEndpointConnections":null,"buildVersion":null,"targetBuildVersion":null,"migrationState":null,"eligibleLogCategories":"FunctionAppLogs","storageAccountRequired":false,"virtualNetworkSubnetId":null,"keyVaultReferenceIdentity":"SystemAssigned"}}'
-=======
         West","properties":{"name":"cli-funcapp-nwr000003","state":"Running","hostNames":["cli-funcapp-nwr000003.azurewebsites.net"],"webSpace":"clitest.rg000001-JapanWestwebspace","selfLink":"https://waws-prod-os1-013.api.azurewebsites.windows.net:454/subscriptions/00000000-0000-0000-0000-000000000000/webspaces/clitest.rg000001-JapanWestwebspace/sites/cli-funcapp-nwr000003","repositorySiteName":"cli-funcapp-nwr000003","owner":null,"usageState":"Normal","enabled":true,"adminEnabled":true,"enabledHostNames":["cli-funcapp-nwr000003.azurewebsites.net","cli-funcapp-nwr000003.scm.azurewebsites.net"],"siteProperties":{"metadata":null,"properties":[{"name":"LinuxFxVersion","value":""},{"name":"WindowsFxVersion","value":null}],"appSettings":null},"availabilityState":"Normal","sslCertificates":null,"csrs":[],"cers":null,"siteMode":null,"hostNameSslStates":[{"name":"cli-funcapp-nwr000003.azurewebsites.net","sslState":"Disabled","ipBasedSslResult":null,"virtualIP":null,"thumbprint":null,"toUpdate":null,"toUpdateIpBasedSsl":null,"ipBasedSslState":"NotConfigured","hostType":"Standard"},{"name":"cli-funcapp-nwr000003.scm.azurewebsites.net","sslState":"Disabled","ipBasedSslResult":null,"virtualIP":null,"thumbprint":null,"toUpdate":null,"toUpdateIpBasedSsl":null,"ipBasedSslState":"NotConfigured","hostType":"Repository"}],"computeMode":null,"serverFarm":null,"serverFarmId":"/subscriptions/00000000-0000-0000-0000-000000000000/resourceGroups/clitest.rg000001/providers/Microsoft.Web/serverfarms/cli-plan-nwr000004","reserved":false,"isXenon":false,"hyperV":false,"lastModifiedTimeUtc":"2021-10-12T06:00:47.92","storageRecoveryDefaultState":"Running","contentAvailabilityState":"Normal","runtimeAvailabilityState":"Normal","siteConfig":{"numberOfWorkers":1,"defaultDocuments":null,"netFrameworkVersion":null,"phpVersion":null,"pythonVersion":null,"nodeVersion":null,"powerShellVersion":null,"linuxFxVersion":"","windowsFxVersion":null,"requestTracingEnabled":null,"remoteDebuggingEnabled":null,"remoteDebuggingVersion":null,"httpLoggingEnabled":null,"azureMonitorLogCategories":null,"acrUseManagedIdentityCreds":false,"acrUserManagedIdentityID":null,"logsDirectorySizeLimit":null,"detailedErrorLoggingEnabled":null,"publishingUsername":null,"publishingPassword":null,"appSettings":null,"metadata":null,"connectionStrings":null,"machineKey":null,"handlerMappings":null,"documentRoot":null,"scmType":null,"use32BitWorkerProcess":null,"webSocketsEnabled":null,"alwaysOn":false,"javaVersion":null,"javaContainer":null,"javaContainerVersion":null,"appCommandLine":null,"managedPipelineMode":null,"virtualApplications":null,"winAuthAdminState":null,"winAuthTenantState":null,"customAppPoolIdentityAdminState":null,"customAppPoolIdentityTenantState":null,"runtimeADUser":null,"runtimeADUserPassword":null,"loadBalancing":null,"routingRules":null,"experiments":null,"limits":null,"autoHealEnabled":null,"autoHealRules":null,"tracingOptions":null,"vnetName":null,"vnetRouteAllEnabled":null,"vnetPrivatePortsCount":null,"publicNetworkAccess":null,"cors":null,"push":null,"apiDefinition":null,"apiManagementConfig":null,"autoSwapSlotName":null,"localMySqlEnabled":null,"managedServiceIdentityId":null,"xManagedServiceIdentityId":null,"keyVaultReferenceIdentity":null,"ipSecurityRestrictions":[{"ipAddress":"Any","action":"Allow","priority":1,"name":"Allow
         all","description":"Allow all access"}],"scmIpSecurityRestrictions":[{"ipAddress":"Any","action":"Allow","priority":1,"name":"Allow
         all","description":"Allow all access"}],"scmIpSecurityRestrictionsUseMain":null,"http20Enabled":false,"minTlsVersion":null,"scmMinTlsVersion":null,"ftpsState":null,"preWarmedInstanceCount":null,"functionAppScaleLimit":0,"healthCheckPath":null,"fileChangeAuditEnabled":null,"functionsRuntimeScaleMonitoringEnabled":null,"websiteTimeZone":null,"minimumElasticInstanceCount":0,"azureStorageAccounts":null,"sitePort":null},"deploymentId":"cli-funcapp-nwr000003","slotName":null,"trafficManagerHostNames":null,"sku":"Basic","scmSiteAlsoStopped":false,"targetSwapSlot":null,"hostingEnvironment":null,"hostingEnvironmentProfile":null,"clientAffinityEnabled":false,"clientCertEnabled":false,"clientCertMode":"Required","clientCertExclusionPaths":null,"hostNamesDisabled":false,"domainVerificationIdentifiers":null,"customDomainVerificationId":"253001F2FCF5A7B1CD759EB861E9BB1596370BE27E47A991F72184277B3D12F2","kind":"functionapp","inboundIpAddress":"40.74.100.129","possibleInboundIpAddresses":"40.74.100.129","ftpUsername":"cli-funcapp-nwr000003\\$cli-funcapp-nwr000003","ftpsHostName":"ftps://waws-prod-os1-013.ftp.azurewebsites.windows.net/site/wwwroot","outboundIpAddresses":"40.74.100.129,40.74.85.64,40.74.126.115,40.74.125.67,40.74.128.17","possibleOutboundIpAddresses":"40.74.100.129,40.74.85.64,40.74.126.115,40.74.125.67,40.74.128.17,40.74.127.201,40.74.128.130,23.100.108.106,40.74.128.122,40.74.128.53","containerSize":1536,"dailyMemoryTimeQuota":0,"suspendedTill":null,"siteDisabledReason":0,"functionExecutionUnitsCache":null,"maxNumberOfWorkers":null,"homeStamp":"waws-prod-os1-013","cloningInfo":null,"hostingEnvironmentId":null,"tags":null,"resourceGroup":"clitest.rg000001","defaultHostName":"cli-funcapp-nwr000003.azurewebsites.net","slotSwapStatus":null,"httpsOnly":false,"redundancyMode":"None","inProgressOperationId":null,"geoDistributions":null,"privateEndpointConnections":null,"buildVersion":null,"targetBuildVersion":null,"migrationState":null,"eligibleLogCategories":"FunctionAppLogs","storageAccountRequired":false,"virtualNetworkSubnetId":null,"keyVaultReferenceIdentity":"SystemAssigned"}}'
->>>>>>> 8439ad0a
-    headers:
-      cache-control:
-      - no-cache
-      content-length:
-<<<<<<< HEAD
-      - '6305'
-      content-type:
-      - application/json
-      date:
-      - Mon, 18 Oct 2021 20:55:52 GMT
-      etag:
-      - '"1D7C4627E4CFF15"'
-=======
+    headers:
+      cache-control:
+      - no-cache
+      content-length:
       - '6172'
       content-type:
       - application/json
@@ -495,7 +392,6 @@
       - Tue, 12 Oct 2021 06:01:06 GMT
       etag:
       - '"1D7BF2E813DD6B5"'
->>>>>>> 8439ad0a
       expires:
       - '-1'
       pragma:
@@ -538,22 +434,13 @@
       ParameterSetName:
       - -g -n --plan -s
       User-Agent:
-<<<<<<< HEAD
-      - AZURECLI/2.29.0 azsdk-python-azure-mgmt-applicationinsights/1.0.0 Python/3.8.2
-        (macOS-10.16-x86_64-i386-64bit)
-=======
       - AZURECLI/2.29.0 azsdk-python-azure-mgmt-applicationinsights/1.0.0 Python/3.8.3
         (Windows-10-10.0.18362-SP0)
->>>>>>> 8439ad0a
     method: PUT
     uri: https://management.azure.com/subscriptions/00000000-0000-0000-0000-000000000000/resourceGroups/clitest.rg000001/providers/Microsoft.Insights/components/cli-funcapp-nwr000003?api-version=2015-05-01
   response:
     body:
-<<<<<<< HEAD
-      string: '{"id":"/subscriptions/00000000-0000-0000-0000-000000000000/resourceGroups/clitest.rg000001/providers/microsoft.insights/components/cli-funcapp-nwr000003","name":"cli-funcapp-nwr000003","type":"microsoft.insights/components","location":"japanwest","tags":{},"kind":"web","etag":"\"da04d42d-0000-2400-0000-616ddf5f0000\"","properties":{"Ver":"v2","ApplicationId":"cli-funcapp-nwr000003","AppId":"9a9fb138-d45f-4ac4-8e57-544bfa3ecddb","Application_Type":"web","Flow_Type":null,"Request_Source":null,"InstrumentationKey":"f5cfcd1a-87b7-4f3a-ac2e-dc65b2de5008","ConnectionString":"InstrumentationKey=f5cfcd1a-87b7-4f3a-ac2e-dc65b2de5008;IngestionEndpoint=https://japanwest-0.in.applicationinsights.azure.com/","Name":"cli-funcapp-nwr000003","CreationDate":"2021-10-18T20:55:59.2984286+00:00","TenantId":"e483435e-282d-4ac1-92b5-d6123f2aa360","provisioningState":"Succeeded","SamplingPercentage":null,"RetentionInDays":90,"IngestionMode":"ApplicationInsights","publicNetworkAccessForIngestion":"Enabled","publicNetworkAccessForQuery":"Enabled"}}'
-=======
       string: '{"id":"/subscriptions/00000000-0000-0000-0000-000000000000/resourceGroups/clitest.rg000001/providers/microsoft.insights/components/cli-funcapp-nwr000003","name":"cli-funcapp-nwr000003","type":"microsoft.insights/components","location":"japanwest","tags":{},"kind":"web","etag":"\"6a0f6c92-0000-2400-0000-616524a70000\"","properties":{"Ver":"v2","ApplicationId":"cli-funcapp-nwr000003","AppId":"ed2ca801-7930-416a-a513-b988734178ff","Application_Type":"web","Flow_Type":null,"Request_Source":null,"InstrumentationKey":"b9c68511-bcdb-4300-8d5e-7b5272d36fee","ConnectionString":"InstrumentationKey=b9c68511-bcdb-4300-8d5e-7b5272d36fee;IngestionEndpoint=https://japanwest-0.in.applicationinsights.azure.com/","Name":"cli-funcapp-nwr000003","CreationDate":"2021-10-12T06:01:11.5140412+00:00","TenantId":"0b1f6471-1bf0-4dda-aec3-cb9272f09590","provisioningState":"Succeeded","SamplingPercentage":null,"RetentionInDays":90,"IngestionMode":"ApplicationInsights","publicNetworkAccessForIngestion":"Enabled","publicNetworkAccessForQuery":"Enabled"}}'
->>>>>>> 8439ad0a
     headers:
       access-control-expose-headers:
       - Request-Context
@@ -564,11 +451,7 @@
       content-type:
       - application/json; charset=utf-8
       date:
-<<<<<<< HEAD
-      - Mon, 18 Oct 2021 20:56:02 GMT
-=======
       - Tue, 12 Oct 2021 06:01:13 GMT
->>>>>>> 8439ad0a
       expires:
       - '-1'
       pragma:
@@ -608,11 +491,7 @@
       ParameterSetName:
       - -g -n --plan -s
       User-Agent:
-<<<<<<< HEAD
-      - AZURECLI/2.29.0 azsdk-python-azure-mgmt-web/4.0.0 Python/3.8.2 (macOS-10.16-x86_64-i386-64bit)
-=======
       - AZURECLI/2.29.0 azsdk-python-azure-mgmt-web/4.0.0 Python/3.8.3 (Windows-10-10.0.18362-SP0)
->>>>>>> 8439ad0a
     method: POST
     uri: https://management.azure.com/subscriptions/00000000-0000-0000-0000-000000000000/resourceGroups/clitest.rg000001/providers/Microsoft.Web/sites/cli-funcapp-nwr000003/config/appsettings/list?api-version=2020-09-01
   response:
@@ -627,11 +506,7 @@
       content-type:
       - application/json
       date:
-<<<<<<< HEAD
-      - Mon, 18 Oct 2021 20:56:02 GMT
-=======
       - Tue, 12 Oct 2021 06:01:14 GMT
->>>>>>> 8439ad0a
       expires:
       - '-1'
       pragma:
@@ -658,11 +533,7 @@
 - request:
     body: '{"properties": {"FUNCTIONS_WORKER_RUNTIME": "dotnet", "FUNCTIONS_EXTENSION_VERSION":
       "~2", "AzureWebJobsStorage": "DefaultEndpointsProtocol=https;EndpointSuffix=core.windows.net;AccountName=clitest000002;AccountKey=veryFakedStorageAccountKey==",
-<<<<<<< HEAD
-      "APPINSIGHTS_INSTRUMENTATIONKEY": "f5cfcd1a-87b7-4f3a-ac2e-dc65b2de5008"}}'
-=======
       "APPINSIGHTS_INSTRUMENTATIONKEY": "b9c68511-bcdb-4300-8d5e-7b5272d36fee"}}'
->>>>>>> 8439ad0a
     headers:
       Accept:
       - application/json
@@ -679,21 +550,13 @@
       ParameterSetName:
       - -g -n --plan -s
       User-Agent:
-<<<<<<< HEAD
-      - AZURECLI/2.29.0 azsdk-python-azure-mgmt-web/4.0.0 Python/3.8.2 (macOS-10.16-x86_64-i386-64bit)
-=======
       - AZURECLI/2.29.0 azsdk-python-azure-mgmt-web/4.0.0 Python/3.8.3 (Windows-10-10.0.18362-SP0)
->>>>>>> 8439ad0a
     method: PUT
     uri: https://management.azure.com/subscriptions/00000000-0000-0000-0000-000000000000/resourceGroups/clitest.rg000001/providers/Microsoft.Web/sites/cli-funcapp-nwr000003/config/appsettings?api-version=2020-09-01
   response:
     body:
       string: '{"id":"/subscriptions/00000000-0000-0000-0000-000000000000/resourceGroups/clitest.rg000001/providers/Microsoft.Web/sites/cli-funcapp-nwr000003/config/appsettings","name":"appsettings","type":"Microsoft.Web/sites/config","location":"Japan
-<<<<<<< HEAD
-        West","properties":{"FUNCTIONS_WORKER_RUNTIME":"dotnet","FUNCTIONS_EXTENSION_VERSION":"~2","AzureWebJobsStorage":"DefaultEndpointsProtocol=https;EndpointSuffix=core.windows.net;AccountName=clitest000002;AccountKey=veryFakedStorageAccountKey==","APPINSIGHTS_INSTRUMENTATIONKEY":"f5cfcd1a-87b7-4f3a-ac2e-dc65b2de5008"}}'
-=======
         West","properties":{"FUNCTIONS_WORKER_RUNTIME":"dotnet","FUNCTIONS_EXTENSION_VERSION":"~2","AzureWebJobsStorage":"DefaultEndpointsProtocol=https;EndpointSuffix=core.windows.net;AccountName=clitest000002;AccountKey=veryFakedStorageAccountKey==","APPINSIGHTS_INSTRUMENTATIONKEY":"b9c68511-bcdb-4300-8d5e-7b5272d36fee"}}'
->>>>>>> 8439ad0a
     headers:
       cache-control:
       - no-cache
@@ -702,15 +565,9 @@
       content-type:
       - application/json
       date:
-<<<<<<< HEAD
-      - Mon, 18 Oct 2021 20:56:05 GMT
-      etag:
-      - '"1D7C4629117134B"'
-=======
       - Tue, 12 Oct 2021 06:01:15 GMT
       etag:
       - '"1D7BF2E9145F1C0"'
->>>>>>> 8439ad0a
       expires:
       - '-1'
       pragma:
@@ -728,11 +585,7 @@
       x-content-type-options:
       - nosniff
       x-ms-ratelimit-remaining-subscription-writes:
-<<<<<<< HEAD
-      - '1198'
-=======
       - '1199'
->>>>>>> 8439ad0a
       x-powered-by:
       - ASP.NET
     status:
@@ -752,20 +605,12 @@
       ParameterSetName:
       - -g -n --address-prefixes --subnet-name --subnet-prefixes
       User-Agent:
-<<<<<<< HEAD
-      - AZURECLI/2.29.0 azsdk-python-azure-mgmt-resource/19.0.0 Python/3.8.2 (macOS-10.16-x86_64-i386-64bit)
-=======
       - AZURECLI/2.29.0 azsdk-python-azure-mgmt-resource/19.0.0 Python/3.8.3 (Windows-10-10.0.18362-SP0)
->>>>>>> 8439ad0a
     method: GET
     uri: https://management.azure.com/subscriptions/00000000-0000-0000-0000-000000000000/resourcegroups/clitest.rg000001?api-version=2021-04-01
   response:
     body:
-<<<<<<< HEAD
-      string: '{"id":"/subscriptions/00000000-0000-0000-0000-000000000000/resourceGroups/clitest.rg000001","name":"clitest.rg000001","type":"Microsoft.Resources/resourceGroups","location":"japanwest","tags":{"product":"azurecli","cause":"automation","date":"2021-10-18T20:54:37Z"},"properties":{"provisioningState":"Succeeded"}}'
-=======
       string: '{"id":"/subscriptions/00000000-0000-0000-0000-000000000000/resourceGroups/clitest.rg000001","name":"clitest.rg000001","type":"Microsoft.Resources/resourceGroups","location":"japanwest","tags":{"product":"azurecli","cause":"automation","date":"2021-10-12T05:59:54Z"},"properties":{"provisioningState":"Succeeded"}}'
->>>>>>> 8439ad0a
     headers:
       cache-control:
       - no-cache
@@ -774,11 +619,7 @@
       content-type:
       - application/json; charset=utf-8
       date:
-<<<<<<< HEAD
-      - Mon, 18 Oct 2021 20:56:05 GMT
-=======
       - Tue, 12 Oct 2021 06:01:16 GMT
->>>>>>> 8439ad0a
       expires:
       - '-1'
       pragma:
@@ -813,36 +654,21 @@
       ParameterSetName:
       - -g -n --address-prefixes --subnet-name --subnet-prefixes
       User-Agent:
-<<<<<<< HEAD
-      - AZURECLI/2.29.0 azsdk-python-azure-mgmt-network/19.0.0 Python/3.8.2 (macOS-10.16-x86_64-i386-64bit)
-=======
       - AZURECLI/2.29.0 azsdk-python-azure-mgmt-network/19.1.0 Python/3.8.3 (Windows-10-10.0.18362-SP0)
->>>>>>> 8439ad0a
     method: PUT
     uri: https://management.azure.com/subscriptions/00000000-0000-0000-0000-000000000000/resourceGroups/clitest.rg000001/providers/Microsoft.Network/virtualNetworks/cli-vnet-nwr000005?api-version=2021-03-01
   response:
     body:
       string: "{\r\n  \"name\": \"cli-vnet-nwr000005\",\r\n  \"id\": \"/subscriptions/00000000-0000-0000-0000-000000000000/resourceGroups/clitest.rg000001/providers/Microsoft.Network/virtualNetworks/cli-vnet-nwr000005\",\r\n
-<<<<<<< HEAD
-        \ \"etag\": \"W/\\\"2632c5c7-11e6-40a7-9f2e-6de92773e144\\\"\",\r\n  \"type\":
-        \"Microsoft.Network/virtualNetworks\",\r\n  \"location\": \"japanwest\",\r\n
-        \ \"tags\": {},\r\n  \"properties\": {\r\n    \"provisioningState\": \"Updating\",\r\n
-        \   \"resourceGuid\": \"d5348b59-d494-460c-8fe8-d6b4107ea2d8\",\r\n    \"addressSpace\":
-=======
         \ \"etag\": \"W/\\\"3a1136b9-5535-4a54-b0f7-ca0d2bce902a\\\"\",\r\n  \"type\":
         \"Microsoft.Network/virtualNetworks\",\r\n  \"location\": \"japanwest\",\r\n
         \ \"tags\": {},\r\n  \"properties\": {\r\n    \"provisioningState\": \"Updating\",\r\n
         \   \"resourceGuid\": \"008bb993-2594-4a62-aee8-fb158a94731e\",\r\n    \"addressSpace\":
->>>>>>> 8439ad0a
         {\r\n      \"addressPrefixes\": [\r\n        \"10.0.0.0/16\"\r\n      ]\r\n
         \   },\r\n    \"dhcpOptions\": {\r\n      \"dnsServers\": []\r\n    },\r\n
         \   \"subnets\": [\r\n      {\r\n        \"name\": \"endpoint-subnet\",\r\n
         \       \"id\": \"/subscriptions/00000000-0000-0000-0000-000000000000/resourceGroups/clitest.rg000001/providers/Microsoft.Network/virtualNetworks/cli-vnet-nwr000005/subnets/endpoint-subnet\",\r\n
-<<<<<<< HEAD
-        \       \"etag\": \"W/\\\"2632c5c7-11e6-40a7-9f2e-6de92773e144\\\"\",\r\n
-=======
         \       \"etag\": \"W/\\\"3a1136b9-5535-4a54-b0f7-ca0d2bce902a\\\"\",\r\n
->>>>>>> 8439ad0a
         \       \"properties\": {\r\n          \"provisioningState\": \"Updating\",\r\n
         \         \"addressPrefix\": \"10.0.0.0/24\",\r\n          \"delegations\":
         [],\r\n          \"privateEndpointNetworkPolicies\": \"Enabled\",\r\n          \"privateLinkServiceNetworkPolicies\":
@@ -853,11 +679,7 @@
       azure-asyncnotification:
       - Enabled
       azure-asyncoperation:
-<<<<<<< HEAD
-      - https://management.azure.com/subscriptions/00000000-0000-0000-0000-000000000000/providers/Microsoft.Network/locations/japanwest/operations/32132b36-b37d-490d-a128-f605c0e74be3?api-version=2021-02-01
-=======
       - https://management.azure.com/subscriptions/00000000-0000-0000-0000-000000000000/providers/Microsoft.Network/locations/japanwest/operations/a3b2a585-bdaf-4428-a465-5237cbad4f97?api-version=2021-03-01
->>>>>>> 8439ad0a
       cache-control:
       - no-cache
       content-length:
@@ -865,11 +687,7 @@
       content-type:
       - application/json; charset=utf-8
       date:
-<<<<<<< HEAD
-      - Mon, 18 Oct 2021 20:56:11 GMT
-=======
       - Tue, 12 Oct 2021 06:01:18 GMT
->>>>>>> 8439ad0a
       expires:
       - '-1'
       pragma:
@@ -882,15 +700,9 @@
       x-content-type-options:
       - nosniff
       x-ms-arm-service-request-id:
-<<<<<<< HEAD
-      - 0396d1f2-0f9f-49bf-b23f-7d0fb62d2bf6
-      x-ms-ratelimit-remaining-subscription-writes:
-      - '1199'
-=======
       - 8f728e6f-9c0e-4391-b386-3c2f61e44471
       x-ms-ratelimit-remaining-subscription-writes:
       - '1196'
->>>>>>> 8439ad0a
     status:
       code: 201
       message: Created
@@ -908,15 +720,9 @@
       ParameterSetName:
       - -g -n --address-prefixes --subnet-name --subnet-prefixes
       User-Agent:
-<<<<<<< HEAD
-      - AZURECLI/2.29.0 azsdk-python-azure-mgmt-network/19.0.0 Python/3.8.2 (macOS-10.16-x86_64-i386-64bit)
-    method: GET
-    uri: https://management.azure.com/subscriptions/00000000-0000-0000-0000-000000000000/providers/Microsoft.Network/locations/japanwest/operations/32132b36-b37d-490d-a128-f605c0e74be3?api-version=2021-02-01
-=======
       - AZURECLI/2.29.0 azsdk-python-azure-mgmt-network/19.1.0 Python/3.8.3 (Windows-10-10.0.18362-SP0)
     method: GET
     uri: https://management.azure.com/subscriptions/00000000-0000-0000-0000-000000000000/providers/Microsoft.Network/locations/japanwest/operations/a3b2a585-bdaf-4428-a465-5237cbad4f97?api-version=2021-03-01
->>>>>>> 8439ad0a
   response:
     body:
       string: "{\r\n  \"status\": \"Succeeded\"\r\n}"
@@ -928,11 +734,7 @@
       content-type:
       - application/json; charset=utf-8
       date:
-<<<<<<< HEAD
-      - Mon, 18 Oct 2021 20:56:14 GMT
-=======
       - Tue, 12 Oct 2021 06:01:21 GMT
->>>>>>> 8439ad0a
       expires:
       - '-1'
       pragma:
@@ -949,11 +751,7 @@
       x-content-type-options:
       - nosniff
       x-ms-arm-service-request-id:
-<<<<<<< HEAD
-      - 4eab4d29-f93a-4d1b-a3a3-a0d38e591834
-=======
       - ae45d222-1267-4e11-b231-5d1b33f290e7
->>>>>>> 8439ad0a
     status:
       code: 200
       message: OK
@@ -971,36 +769,21 @@
       ParameterSetName:
       - -g -n --address-prefixes --subnet-name --subnet-prefixes
       User-Agent:
-<<<<<<< HEAD
-      - AZURECLI/2.29.0 azsdk-python-azure-mgmt-network/19.0.0 Python/3.8.2 (macOS-10.16-x86_64-i386-64bit)
-=======
       - AZURECLI/2.29.0 azsdk-python-azure-mgmt-network/19.1.0 Python/3.8.3 (Windows-10-10.0.18362-SP0)
->>>>>>> 8439ad0a
     method: GET
     uri: https://management.azure.com/subscriptions/00000000-0000-0000-0000-000000000000/resourceGroups/clitest.rg000001/providers/Microsoft.Network/virtualNetworks/cli-vnet-nwr000005?api-version=2021-03-01
   response:
     body:
       string: "{\r\n  \"name\": \"cli-vnet-nwr000005\",\r\n  \"id\": \"/subscriptions/00000000-0000-0000-0000-000000000000/resourceGroups/clitest.rg000001/providers/Microsoft.Network/virtualNetworks/cli-vnet-nwr000005\",\r\n
-<<<<<<< HEAD
-        \ \"etag\": \"W/\\\"a24e4445-2c0e-44e6-9abe-4e8c5ffd8e81\\\"\",\r\n  \"type\":
-        \"Microsoft.Network/virtualNetworks\",\r\n  \"location\": \"japanwest\",\r\n
-        \ \"tags\": {},\r\n  \"properties\": {\r\n    \"provisioningState\": \"Succeeded\",\r\n
-        \   \"resourceGuid\": \"d5348b59-d494-460c-8fe8-d6b4107ea2d8\",\r\n    \"addressSpace\":
-=======
         \ \"etag\": \"W/\\\"910baae9-8cd4-4b85-989a-6e28421101d7\\\"\",\r\n  \"type\":
         \"Microsoft.Network/virtualNetworks\",\r\n  \"location\": \"japanwest\",\r\n
         \ \"tags\": {},\r\n  \"properties\": {\r\n    \"provisioningState\": \"Succeeded\",\r\n
         \   \"resourceGuid\": \"008bb993-2594-4a62-aee8-fb158a94731e\",\r\n    \"addressSpace\":
->>>>>>> 8439ad0a
         {\r\n      \"addressPrefixes\": [\r\n        \"10.0.0.0/16\"\r\n      ]\r\n
         \   },\r\n    \"dhcpOptions\": {\r\n      \"dnsServers\": []\r\n    },\r\n
         \   \"subnets\": [\r\n      {\r\n        \"name\": \"endpoint-subnet\",\r\n
         \       \"id\": \"/subscriptions/00000000-0000-0000-0000-000000000000/resourceGroups/clitest.rg000001/providers/Microsoft.Network/virtualNetworks/cli-vnet-nwr000005/subnets/endpoint-subnet\",\r\n
-<<<<<<< HEAD
-        \       \"etag\": \"W/\\\"a24e4445-2c0e-44e6-9abe-4e8c5ffd8e81\\\"\",\r\n
-=======
         \       \"etag\": \"W/\\\"910baae9-8cd4-4b85-989a-6e28421101d7\\\"\",\r\n
->>>>>>> 8439ad0a
         \       \"properties\": {\r\n          \"provisioningState\": \"Succeeded\",\r\n
         \         \"addressPrefix\": \"10.0.0.0/24\",\r\n          \"delegations\":
         [],\r\n          \"privateEndpointNetworkPolicies\": \"Enabled\",\r\n          \"privateLinkServiceNetworkPolicies\":
@@ -1015,15 +798,9 @@
       content-type:
       - application/json; charset=utf-8
       date:
-<<<<<<< HEAD
-      - Mon, 18 Oct 2021 20:56:15 GMT
-      etag:
-      - W/"a24e4445-2c0e-44e6-9abe-4e8c5ffd8e81"
-=======
       - Tue, 12 Oct 2021 06:01:21 GMT
       etag:
       - W/"910baae9-8cd4-4b85-989a-6e28421101d7"
->>>>>>> 8439ad0a
       expires:
       - '-1'
       pragma:
@@ -1040,11 +817,7 @@
       x-content-type-options:
       - nosniff
       x-ms-arm-service-request-id:
-<<<<<<< HEAD
-      - f586e905-22d6-4f48-978c-bac1610dd7ab
-=======
       - 200c0816-e711-4316-be96-a9d40a2bfe71
->>>>>>> 8439ad0a
     status:
       code: 200
       message: OK
@@ -1062,11 +835,7 @@
       ParameterSetName:
       - -g -n --rule-name --action --vnet-name --subnet --priority
       User-Agent:
-<<<<<<< HEAD
-      - AZURECLI/2.29.0 azsdk-python-azure-mgmt-web/4.0.0 Python/3.8.2 (macOS-10.16-x86_64-i386-64bit)
-=======
       - AZURECLI/2.29.0 azsdk-python-azure-mgmt-web/4.0.0 Python/3.8.3 (Windows-10-10.0.18362-SP0)
->>>>>>> 8439ad0a
     method: GET
     uri: https://management.azure.com/subscriptions/00000000-0000-0000-0000-000000000000/resourceGroups/clitest.rg000001/providers/Microsoft.Web/sites/cli-funcapp-nwr000003/config/web?api-version=2020-09-01
   response:
@@ -1083,11 +852,7 @@
       content-type:
       - application/json
       date:
-<<<<<<< HEAD
-      - Mon, 18 Oct 2021 20:56:17 GMT
-=======
       - Tue, 12 Oct 2021 06:01:22 GMT
->>>>>>> 8439ad0a
       expires:
       - '-1'
       pragma:
@@ -1123,21 +888,13 @@
       ParameterSetName:
       - -g -n --rule-name --action --vnet-name --subnet --priority
       User-Agent:
-<<<<<<< HEAD
-      - AZURECLI/2.29.0 azsdk-python-azure-mgmt-network/19.0.0 Python/3.8.2 (macOS-10.16-x86_64-i386-64bit)
-=======
       - AZURECLI/2.29.0 azsdk-python-azure-mgmt-network/19.1.0 Python/3.8.3 (Windows-10-10.0.18362-SP0)
->>>>>>> 8439ad0a
     method: GET
     uri: https://management.azure.com/subscriptions/00000000-0000-0000-0000-000000000000/resourceGroups/clitest.rg000001/providers/Microsoft.Network/virtualNetworks/cli-vnet-nwr000005/subnets/endpoint-subnet?api-version=2019-02-01
   response:
     body:
       string: "{\r\n  \"name\": \"endpoint-subnet\",\r\n  \"id\": \"/subscriptions/00000000-0000-0000-0000-000000000000/resourceGroups/clitest.rg000001/providers/Microsoft.Network/virtualNetworks/cli-vnet-nwr000005/subnets/endpoint-subnet\",\r\n
-<<<<<<< HEAD
-        \ \"etag\": \"W/\\\"a24e4445-2c0e-44e6-9abe-4e8c5ffd8e81\\\"\",\r\n  \"properties\":
-=======
         \ \"etag\": \"W/\\\"910baae9-8cd4-4b85-989a-6e28421101d7\\\"\",\r\n  \"properties\":
->>>>>>> 8439ad0a
         {\r\n    \"provisioningState\": \"Succeeded\",\r\n    \"addressPrefix\": \"10.0.0.0/24\",\r\n
         \   \"delegations\": []\r\n  },\r\n  \"type\": \"Microsoft.Network/virtualNetworks/subnets\"\r\n}"
     headers:
@@ -1148,15 +905,9 @@
       content-type:
       - application/json; charset=utf-8
       date:
-<<<<<<< HEAD
-      - Mon, 18 Oct 2021 20:56:17 GMT
-      etag:
-      - W/"a24e4445-2c0e-44e6-9abe-4e8c5ffd8e81"
-=======
       - Tue, 12 Oct 2021 06:01:23 GMT
       etag:
       - W/"910baae9-8cd4-4b85-989a-6e28421101d7"
->>>>>>> 8439ad0a
       expires:
       - '-1'
       pragma:
@@ -1173,21 +924,13 @@
       x-content-type-options:
       - nosniff
       x-ms-arm-service-request-id:
-<<<<<<< HEAD
-      - b614235a-6e57-4419-9779-bc269d614b25
-=======
       - e1a8ca59-3338-41b7-aa31-7221d32ecea3
->>>>>>> 8439ad0a
     status:
       code: 200
       message: OK
 - request:
     body: '{"id": "/subscriptions/00000000-0000-0000-0000-000000000000/resourceGroups/clitest.rg000001/providers/Microsoft.Network/virtualNetworks/cli-vnet-nwr000005/subnets/endpoint-subnet",
-<<<<<<< HEAD
-      "name": "endpoint-subnet", "etag": "W/\"a24e4445-2c0e-44e6-9abe-4e8c5ffd8e81\"",
-=======
       "name": "endpoint-subnet", "etag": "W/\"910baae9-8cd4-4b85-989a-6e28421101d7\"",
->>>>>>> 8439ad0a
       "properties": {"addressPrefix": "10.0.0.0/24", "serviceEndpoints": [{"service":
       "Microsoft.Web"}], "delegations": [], "provisioningState": "Succeeded"}}'
     headers:
@@ -1206,21 +949,13 @@
       ParameterSetName:
       - -g -n --rule-name --action --vnet-name --subnet --priority
       User-Agent:
-<<<<<<< HEAD
-      - AZURECLI/2.29.0 azsdk-python-azure-mgmt-network/19.0.0 Python/3.8.2 (macOS-10.16-x86_64-i386-64bit)
-=======
       - AZURECLI/2.29.0 azsdk-python-azure-mgmt-network/19.1.0 Python/3.8.3 (Windows-10-10.0.18362-SP0)
->>>>>>> 8439ad0a
     method: PUT
     uri: https://management.azure.com/subscriptions/00000000-0000-0000-0000-000000000000/resourceGroups/clitest.rg000001/providers/Microsoft.Network/virtualNetworks/cli-vnet-nwr000005/subnets/endpoint-subnet?api-version=2019-02-01
   response:
     body:
       string: "{\r\n  \"name\": \"endpoint-subnet\",\r\n  \"id\": \"/subscriptions/00000000-0000-0000-0000-000000000000/resourceGroups/clitest.rg000001/providers/Microsoft.Network/virtualNetworks/cli-vnet-nwr000005/subnets/endpoint-subnet\",\r\n
-<<<<<<< HEAD
-        \ \"etag\": \"W/\\\"70446fbe-079e-420e-95e5-a73c21d19899\\\"\",\r\n  \"properties\":
-=======
         \ \"etag\": \"W/\\\"e1ce326b-c19f-4b1d-bc79-6acc5fb50470\\\"\",\r\n  \"properties\":
->>>>>>> 8439ad0a
         {\r\n    \"provisioningState\": \"Updating\",\r\n    \"addressPrefix\": \"10.0.0.0/24\",\r\n
         \   \"serviceEndpoints\": [\r\n      {\r\n        \"provisioningState\": \"Updating\",\r\n
         \       \"service\": \"Microsoft.Web\",\r\n        \"locations\": [\r\n          \"*\"\r\n
@@ -1228,11 +963,7 @@
         \"Microsoft.Network/virtualNetworks/subnets\"\r\n}"
     headers:
       azure-asyncoperation:
-<<<<<<< HEAD
-      - https://management.azure.com/subscriptions/00000000-0000-0000-0000-000000000000/providers/Microsoft.Network/locations/japanwest/operations/e3dd0c26-beb7-45f3-904c-7acadc08ad1a?api-version=2019-02-01
-=======
       - https://management.azure.com/subscriptions/00000000-0000-0000-0000-000000000000/providers/Microsoft.Network/locations/japanwest/operations/13726648-ef69-4b2c-906b-b6dbba23a7f1?api-version=2019-02-01
->>>>>>> 8439ad0a
       cache-control:
       - no-cache
       content-length:
@@ -1240,11 +971,7 @@
       content-type:
       - application/json; charset=utf-8
       date:
-<<<<<<< HEAD
-      - Mon, 18 Oct 2021 20:56:17 GMT
-=======
       - Tue, 12 Oct 2021 06:01:23 GMT
->>>>>>> 8439ad0a
       expires:
       - '-1'
       pragma:
@@ -1261,11 +988,7 @@
       x-content-type-options:
       - nosniff
       x-ms-arm-service-request-id:
-<<<<<<< HEAD
-      - 67a2ac3f-4eea-4931-87de-3cfc272729bc
-=======
       - 0434d6e8-7b9e-4290-a840-c1a99c6faffc
->>>>>>> 8439ad0a
       x-ms-ratelimit-remaining-subscription-writes:
       - '1199'
     status:
@@ -1285,15 +1008,9 @@
       ParameterSetName:
       - -g -n --rule-name --action --vnet-name --subnet --priority
       User-Agent:
-<<<<<<< HEAD
-      - AZURECLI/2.29.0 azsdk-python-azure-mgmt-network/19.0.0 Python/3.8.2 (macOS-10.16-x86_64-i386-64bit)
-    method: GET
-    uri: https://management.azure.com/subscriptions/00000000-0000-0000-0000-000000000000/providers/Microsoft.Network/locations/japanwest/operations/e3dd0c26-beb7-45f3-904c-7acadc08ad1a?api-version=2019-02-01
-=======
       - AZURECLI/2.29.0 azsdk-python-azure-mgmt-network/19.1.0 Python/3.8.3 (Windows-10-10.0.18362-SP0)
     method: GET
     uri: https://management.azure.com/subscriptions/00000000-0000-0000-0000-000000000000/providers/Microsoft.Network/locations/japanwest/operations/13726648-ef69-4b2c-906b-b6dbba23a7f1?api-version=2019-02-01
->>>>>>> 8439ad0a
   response:
     body:
       string: "{\r\n  \"status\": \"Succeeded\"\r\n}"
@@ -1305,11 +1022,7 @@
       content-type:
       - application/json; charset=utf-8
       date:
-<<<<<<< HEAD
-      - Mon, 18 Oct 2021 20:56:20 GMT
-=======
       - Tue, 12 Oct 2021 06:01:26 GMT
->>>>>>> 8439ad0a
       expires:
       - '-1'
       pragma:
@@ -1326,11 +1039,7 @@
       x-content-type-options:
       - nosniff
       x-ms-arm-service-request-id:
-<<<<<<< HEAD
-      - d4895721-7cb1-4ca4-b498-57dff97f98d6
-=======
       - c060b795-aa5d-435f-8ee2-f6706b1ae8aa
->>>>>>> 8439ad0a
     status:
       code: 200
       message: OK
@@ -1348,21 +1057,13 @@
       ParameterSetName:
       - -g -n --rule-name --action --vnet-name --subnet --priority
       User-Agent:
-<<<<<<< HEAD
-      - AZURECLI/2.29.0 azsdk-python-azure-mgmt-network/19.0.0 Python/3.8.2 (macOS-10.16-x86_64-i386-64bit)
-=======
       - AZURECLI/2.29.0 azsdk-python-azure-mgmt-network/19.1.0 Python/3.8.3 (Windows-10-10.0.18362-SP0)
->>>>>>> 8439ad0a
     method: GET
     uri: https://management.azure.com/subscriptions/00000000-0000-0000-0000-000000000000/resourceGroups/clitest.rg000001/providers/Microsoft.Network/virtualNetworks/cli-vnet-nwr000005/subnets/endpoint-subnet?api-version=2019-02-01
   response:
     body:
       string: "{\r\n  \"name\": \"endpoint-subnet\",\r\n  \"id\": \"/subscriptions/00000000-0000-0000-0000-000000000000/resourceGroups/clitest.rg000001/providers/Microsoft.Network/virtualNetworks/cli-vnet-nwr000005/subnets/endpoint-subnet\",\r\n
-<<<<<<< HEAD
-        \ \"etag\": \"W/\\\"f3787ff9-67cc-46f4-9471-fc35e91e7dbd\\\"\",\r\n  \"properties\":
-=======
         \ \"etag\": \"W/\\\"3646a7c0-8381-49d8-b95c-c9e7948bbe03\\\"\",\r\n  \"properties\":
->>>>>>> 8439ad0a
         {\r\n    \"provisioningState\": \"Succeeded\",\r\n    \"addressPrefix\": \"10.0.0.0/24\",\r\n
         \   \"serviceEndpoints\": [\r\n      {\r\n        \"provisioningState\": \"Succeeded\",\r\n
         \       \"service\": \"Microsoft.Web\",\r\n        \"locations\": [\r\n          \"*\"\r\n
@@ -1376,15 +1077,9 @@
       content-type:
       - application/json; charset=utf-8
       date:
-<<<<<<< HEAD
-      - Mon, 18 Oct 2021 20:56:21 GMT
-      etag:
-      - W/"f3787ff9-67cc-46f4-9471-fc35e91e7dbd"
-=======
       - Tue, 12 Oct 2021 06:01:27 GMT
       etag:
       - W/"3646a7c0-8381-49d8-b95c-c9e7948bbe03"
->>>>>>> 8439ad0a
       expires:
       - '-1'
       pragma:
@@ -1401,11 +1096,7 @@
       x-content-type-options:
       - nosniff
       x-ms-arm-service-request-id:
-<<<<<<< HEAD
-      - ecdf0951-517b-498e-8195-4a679e8ce9a2
-=======
       - a4f43e57-a2e3-47a3-af47-b3ed2ce7717e
->>>>>>> 8439ad0a
     status:
       code: 200
       message: OK
@@ -1445,11 +1136,7 @@
       ParameterSetName:
       - -g -n --rule-name --action --vnet-name --subnet --priority
       User-Agent:
-<<<<<<< HEAD
-      - AZURECLI/2.29.0 azsdk-python-azure-mgmt-web/4.0.0 Python/3.8.2 (macOS-10.16-x86_64-i386-64bit)
-=======
       - AZURECLI/2.29.0 azsdk-python-azure-mgmt-web/4.0.0 Python/3.8.3 (Windows-10-10.0.18362-SP0)
->>>>>>> 8439ad0a
     method: PATCH
     uri: https://management.azure.com/subscriptions/00000000-0000-0000-0000-000000000000/resourceGroups/clitest.rg000001/providers/Microsoft.Web/sites/cli-funcapp-nwr000003/config/web?api-version=2020-09-01
   response:
@@ -1466,15 +1153,9 @@
       content-type:
       - application/json
       date:
-<<<<<<< HEAD
-      - Mon, 18 Oct 2021 20:56:24 GMT
-      etag:
-      - '"1D7C4629117134B"'
-=======
       - Tue, 12 Oct 2021 06:01:30 GMT
       etag:
       - '"1D7BF2E9145F1C0"'
->>>>>>> 8439ad0a
       expires:
       - '-1'
       pragma:
