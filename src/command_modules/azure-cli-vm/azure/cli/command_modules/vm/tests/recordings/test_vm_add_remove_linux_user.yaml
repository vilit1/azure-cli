--- conflicted
+++ resolved
@@ -6,7 +6,7 @@
       Accept-Encoding: ['gzip, deflate']
       Connection: [keep-alive]
       Content-Type: [application/json; charset=utf-8]
-      User-Agent: [python/2.7.11 requests/2.9.1 msrest/0.3.0 msrest_azure/0.3.0 computemanagementclient/2016-03-30
+      User-Agent: [python/3.5.0 requests/2.9.1 msrest/0.3.0 msrest_azure/0.3.0 computemanagementclient/2016-03-30
           Azure-SDK-For-Python AZURECLI_0.0.32]
       accept-language: [en-US]
     method: GET
@@ -88,22 +88,6 @@
         D0b2/wMuGiamZaMNTUBtNLm5d9el93pZDfERfnyfG/6/hmqCt6VK74tb00LbRwYvX7SZcBv+oD9n
         RbMqs+sX2u9PBsCYXkStX/L/AAsHCHlxQwAA
     headers:
-<<<<<<< HEAD
-      cache-control: [no-cache]
-      content-encoding: [gzip]
-      content-type: [application/json; charset=utf-8]
-      date: ['Tue, 17 May 2016 14:29:12 GMT']
-      expires: ['-1']
-      pragma: [no-cache]
-      server: [Microsoft-HTTPAPI/2.0, Microsoft-HTTPAPI/2.0]
-      strict-transport-security: [max-age=31536000; includeSubDomains]
-      vary: [Accept-Encoding]
-    status: {code: 200, message: OK}
-- request:
-    body: '{"properties": {"protectedSettings": {"username": "foouser1", "password":
-      "Foo12345"}, "publisher": "Microsoft.OSTCExtensions", "typeHandlerVersion":
-      "1.4", "type": "VMAccessForLinux", "settings": {}}, "location": "westus"}'
-=======
       Cache-Control: [no-cache]
       Content-Encoding: [gzip]
       Content-Type: [application/json; charset=utf-8]
@@ -120,14 +104,13 @@
       e30sICJ0eXBlIjogIlZNQWNjZXNzRm9yTGludXgiLCAicHVibGlzaGVyIjogIk1pY3Jvc29mdC5P
       U1RDRXh0ZW5zaW9ucyIsICJwcm90ZWN0ZWRTZXR0aW5ncyI6IHsicGFzc3dvcmQiOiAiRm9vMTIz
       NDUiLCAidXNlcm5hbWUiOiAiZm9vdXNlcjEifX0sICJsb2NhdGlvbiI6ICJ3ZXN0dXMifQ==
->>>>>>> 053d1612
     headers:
       Accept: [application/json]
       Accept-Encoding: ['gzip, deflate']
       Connection: [keep-alive]
       Content-Length: ['223']
       Content-Type: [application/json; charset=utf-8]
-      User-Agent: [python/2.7.11 requests/2.9.1 msrest/0.3.0 msrest_azure/0.3.0 computemanagementclient/2016-03-30
+      User-Agent: [python/3.5.0 requests/2.9.1 msrest/0.3.0 msrest_azure/0.3.0 computemanagementclient/2016-03-30
           Azure-SDK-For-Python AZURECLI_0.0.32]
       accept-language: [en-US]
     method: PUT
@@ -144,17 +127,16 @@
         6za/e1nU7Torv8im82KZu5e2d+/mloZ34zT7aJkteBgDX4Og+PrmXl1X+mpZTYkwTNqPrvKmXTdE
         ol/y/wBYRle8DAIAAA==
     headers:
-<<<<<<< HEAD
-      azure-asyncoperation: ['https://management.azure.com/subscriptions/0b1f6471-1bf0-4dda-aec3-cb9272f09590/providers/Microsoft.Compute/locations/westus/operations/d14911aa-cec1-4300-8cd0-da746fba603b?api-version=2016-03-30']
-      cache-control: [no-cache]
-      content-encoding: [gzip]
-      content-type: [application/json; charset=utf-8]
-      date: ['Tue, 17 May 2016 14:29:13 GMT']
-      expires: ['-1']
-      pragma: [no-cache]
-      server: [Microsoft-HTTPAPI/2.0, Microsoft-HTTPAPI/2.0]
-      strict-transport-security: [max-age=31536000; includeSubDomains]
-      vary: [Accept-Encoding]
+      Azure-AsyncOperation: ['https://management.azure.com/subscriptions/0b1f6471-1bf0-4dda-aec3-cb9272f09590/providers/Microsoft.Compute/locations/westus/operations/9425388a-2814-45a0-8e2c-7f01fac5924f?api-version=2016-03-30']
+      Cache-Control: [no-cache]
+      Content-Encoding: [gzip]
+      Content-Type: [application/json; charset=utf-8]
+      Date: ['Tue, 17 May 2016 23:15:38 GMT']
+      Expires: ['-1']
+      Pragma: [no-cache]
+      Server: [Microsoft-HTTPAPI/2.0, Microsoft-HTTPAPI/2.0]
+      Strict-Transport-Security: [max-age=31536000; includeSubDomains]
+      Vary: [Accept-Encoding]
       x-ms-ratelimit-remaining-subscription-writes: ['1199']
     status: {code: 200, message: OK}
 - request:
@@ -164,98 +146,23 @@
       Accept-Encoding: ['gzip, deflate']
       Connection: [keep-alive]
       Content-Type: [application/json; charset=utf-8]
-      User-Agent: [python/2.7.11 requests/2.9.1 msrest/0.3.0 msrest_azure/0.3.0 computemanagementclient/2016-03-30
-          Azure-SDK-For-Python AZURECLI_0.0.32]
-      accept-language: [en-US]
-    method: GET
-    uri: https://management.azure.com/subscriptions/00000000-0000-0000-0000-000000000000/providers/Microsoft.Compute/locations/westus/operations/d14911aa-cec1-4300-8cd0-da746fba603b?api-version=2016-03-30
-  response:
-    body:
-      string: !!binary |
-        H4sIAAAAAAAEAO29B2AcSZYlJi9tynt/SvVK1+B0oQiAYBMk2JBAEOzBiM3mkuwdaUcjKasqgcpl
-        VmVdZhZAzO2dvPfee++999577733ujudTif33/8/XGZkAWz2zkrayZ4hgKrIHz9+fB8/In7xb5yk
-        6UdNm9Xtm2KRf/Qo/WhvZ/fT7Z3727sP3uzuP9p7+Gj33vje/v7DvYcHn+zsPNrZ+WhkXmrXDd44
-        W76sq4s6bxr9apkJqNnu/sPd3SzbnubT3e39ezs72wfT2c72LHuw/+n5JPt0597ko984+SX/DxtU
-        biGGAAAA
-    headers:
-      cache-control: [no-cache]
-      content-encoding: [gzip]
-      content-type: [application/json; charset=utf-8]
-      date: ['Tue, 17 May 2016 14:29:43 GMT']
-      expires: ['-1']
-      pragma: [no-cache]
-      server: [Microsoft-HTTPAPI/2.0, Microsoft-HTTPAPI/2.0]
-      strict-transport-security: [max-age=31536000; includeSubDomains]
-      vary: [Accept-Encoding]
-=======
-      Azure-AsyncOperation: ['https://management.azure.com/subscriptions/0b1f6471-1bf0-4dda-aec3-cb9272f09590/providers/Microsoft.Compute/locations/westus/operations/9425388a-2814-45a0-8e2c-7f01fac5924f?api-version=2016-03-30']
-      Cache-Control: [no-cache]
-      Content-Encoding: [gzip]
-      Content-Type: [application/json; charset=utf-8]
-      Date: ['Tue, 17 May 2016 23:15:38 GMT']
-      Expires: ['-1']
-      Pragma: [no-cache]
-      Server: [Microsoft-HTTPAPI/2.0, Microsoft-HTTPAPI/2.0]
-      Strict-Transport-Security: [max-age=31536000; includeSubDomains]
-      Vary: [Accept-Encoding]
-      x-ms-ratelimit-remaining-subscription-writes: ['1199']
->>>>>>> 053d1612
-    status: {code: 200, message: OK}
-- request:
-    body: null
-    headers:
-      Accept: [application/json]
-      Accept-Encoding: ['gzip, deflate']
-      Connection: [keep-alive]
-      Content-Type: [application/json; charset=utf-8]
-      User-Agent: [python/2.7.11 requests/2.9.1 msrest/0.3.0 msrest_azure/0.3.0 computemanagementclient/2016-03-30
-          Azure-SDK-For-Python AZURECLI_0.0.32]
-      accept-language: [en-US]
-    method: GET
-<<<<<<< HEAD
-    uri: https://management.azure.com/subscriptions/00000000-0000-0000-0000-000000000000/providers/Microsoft.Compute/locations/westus/operations/d14911aa-cec1-4300-8cd0-da746fba603b?api-version=2016-03-30
-=======
+      User-Agent: [python/3.5.0 requests/2.9.1 msrest/0.3.0 msrest_azure/0.3.0 computemanagementclient/2016-03-30
+          Azure-SDK-For-Python AZURECLI_0.0.32]
+      accept-language: [en-US]
+    method: GET
     uri: https://management.azure.com/subscriptions/00000000-0000-0000-0000-000000000000/providers/Microsoft.Compute/locations/westus/operations/9425388a-2814-45a0-8e2c-7f01fac5924f?api-version=2016-03-30
->>>>>>> 053d1612
-  response:
-    body:
-      string: !!binary |
-        H4sIAAAAAAAEAO29B2AcSZYlJi9tynt/SvVK1+B0oQiAYBMk2JBAEOzBiM3mkuwdaUcjKasqgcpl
-        VmVdZhZAzO2dvPfee++999577733ujudTif33/8/XGZkAWz2zkrayZ4hgKrIHz9+fB8/In7xb5yk
-<<<<<<< HEAD
-        6UdNm9Xtm2KRf/Qo/WhvZ/fT7Z3727sP3uzuP9p7+Gj33vje/v7DvYcHn+zsPNrZ+WhkXmrXDd44
-        W76sq4s6bxr9apkJqNnu/sPd3SzbnubT3e39ezs72wfT2c72LHuw/+n5JPt0597ko984+SX/DxtU
-        biGGAAAA
-    headers:
-      cache-control: [no-cache]
-      content-encoding: [gzip]
-      content-type: [application/json; charset=utf-8]
-      date: ['Tue, 17 May 2016 14:30:13 GMT']
-      expires: ['-1']
-      pragma: [no-cache]
-      server: [Microsoft-HTTPAPI/2.0, Microsoft-HTTPAPI/2.0]
-      strict-transport-security: [max-age=31536000; includeSubDomains]
-      vary: [Accept-Encoding]
-    status: {code: 200, message: OK}
-- request:
-    body: null
-=======
+  response:
+    body:
+      string: !!binary |
+        H4sIAAAAAAAEAO29B2AcSZYlJi9tynt/SvVK1+B0oQiAYBMk2JBAEOzBiM3mkuwdaUcjKasqgcpl
+        VmVdZhZAzO2dvPfee++999577733ujudTif33/8/XGZkAWz2zkrayZ4hgKrIHz9+fB8/In7xb5yk
         6UdNm9Xtm2KRf/Qo/WhvZ/fT7Z3727sP3uzde7R7/9G9g/Hu/sO9nYd7n+zsPNrZ+WhkXmrXDd44
         W76sq4s6bxr9apkJqIf7e/fvHRxk23sHu/vb+/ezne2DfG+6/eB8Z/c8m95/uLd//tFvnPyS/wdk
         /XBhhgAAAA==
->>>>>>> 053d1612
-    headers:
-      Accept: [application/json]
-      Accept-Encoding: ['gzip, deflate']
-      Connection: [keep-alive]
-      Content-Type: [application/json; charset=utf-8]
-<<<<<<< HEAD
-      User-Agent: [python/2.7.11 requests/2.9.1 msrest/0.3.0 msrest_azure/0.3.0 computemanagementclient/2016-03-30
-          Azure-SDK-For-Python AZURECLI_0.0.32]
-      accept-language: [en-US]
-    method: GET
-    uri: https://management.azure.com/subscriptions/00000000-0000-0000-0000-000000000000/providers/Microsoft.Compute/locations/westus/operations/d14911aa-cec1-4300-8cd0-da746fba603b?api-version=2016-03-30
-=======
+    headers:
+      Cache-Control: [no-cache]
+      Content-Encoding: [gzip]
+      Content-Type: [application/json; charset=utf-8]
       Date: ['Tue, 17 May 2016 23:16:08 GMT']
       Expires: ['-1']
       Pragma: [no-cache]
@@ -306,27 +213,11 @@
       accept-language: [en-US]
     method: GET
     uri: https://management.azure.com/subscriptions/00000000-0000-0000-0000-000000000000/providers/Microsoft.Compute/locations/westus/operations/9425388a-2814-45a0-8e2c-7f01fac5924f?api-version=2016-03-30
->>>>>>> 053d1612
-  response:
-    body:
-      string: !!binary |
-        H4sIAAAAAAAEAO29B2AcSZYlJi9tynt/SvVK1+B0oQiAYBMk2JBAEOzBiM3mkuwdaUcjKasqgcpl
-        VmVdZhZAzO2dvPfee++999577733ujudTif33/8/XGZkAWz2zkrayZ4hgKrIHz9+fB8/In7xb5yk
-<<<<<<< HEAD
-        6UdNm9Xtm2KRf/Qo/WhvZ/fT7Z3727sP3uzuP9p7+Gj33vje/v7DvYcHn+zsPNrZ+WjEL+XLWfyV
-        ezuP7n06fnh//2D/wf3gFeqnXTd44/V6Os3zWT7Tb5aZQJrt7j/c3c2y7Wk+3d3ev7ezs30wne1s
-        z7IH+5+eT7JPd+5NPvqNk1/y/wDSgSMiuAAAAA==
-    headers:
-      cache-control: [no-cache]
-      content-encoding: [gzip]
-      content-type: [application/json; charset=utf-8]
-      date: ['Tue, 17 May 2016 14:30:43 GMT']
-      expires: ['-1']
-      pragma: [no-cache]
-      server: [Microsoft-HTTPAPI/2.0, Microsoft-HTTPAPI/2.0]
-      strict-transport-security: [max-age=31536000; includeSubDomains]
-      vary: [Accept-Encoding]
-=======
+  response:
+    body:
+      string: !!binary |
+        H4sIAAAAAAAEAO29B2AcSZYlJi9tynt/SvVK1+B0oQiAYBMk2JBAEOzBiM3mkuwdaUcjKasqgcpl
+        VmVdZhZAzO2dvPfee++999577733ujudTif33/8/XGZkAWz2zkrayZ4hgKrIHz9+fB8/In7xb5yk
         6UdNm9Xtm2KRf/Qo/WhvZ/fT7Z3727sP3uzde7R7/9G9g/Hu/sO9nYd7n+zsPNrZ+WjEL+XL2cAr
         nz66fzDeebC7s/vgQfAK9dOuG7zxej2d5vksn+k3y0wgPdzfu3/v4CDb3jvY3d/ev5/tbB/ke9Pt
         B+c7u+fZ9P7Dvf3zj37j5Jf8P2dn/Si4AAAA
@@ -340,16 +231,15 @@
       Server: [Microsoft-HTTPAPI/2.0, Microsoft-HTTPAPI/2.0]
       Strict-Transport-Security: [max-age=31536000; includeSubDomains]
       Vary: [Accept-Encoding]
->>>>>>> 053d1612
-    status: {code: 200, message: OK}
-- request:
-    body: null
-    headers:
-      Accept: [application/json]
-      Accept-Encoding: ['gzip, deflate']
-      Connection: [keep-alive]
-      Content-Type: [application/json; charset=utf-8]
-      User-Agent: [python/2.7.11 requests/2.9.1 msrest/0.3.0 msrest_azure/0.3.0 computemanagementclient/2016-03-30
+    status: {code: 200, message: OK}
+- request:
+    body: null
+    headers:
+      Accept: [application/json]
+      Accept-Encoding: ['gzip, deflate']
+      Connection: [keep-alive]
+      Content-Type: [application/json; charset=utf-8]
+      User-Agent: [python/3.5.0 requests/2.9.1 msrest/0.3.0 msrest_azure/0.3.0 computemanagementclient/2016-03-30
           Azure-SDK-For-Python AZURECLI_0.0.32]
       accept-language: [en-US]
     method: GET
@@ -366,17 +256,6 @@
         i9W6ze9eFnW7zsovsum8WObupe3du7kl4t040T5aZgsex8DXoCi+vrlX15W+WlbTDCPH61d5064b
         ItEv+X8A0qq85Q0CAAA=
     headers:
-<<<<<<< HEAD
-      cache-control: [no-cache]
-      content-encoding: [gzip]
-      content-type: [application/json; charset=utf-8]
-      date: ['Tue, 17 May 2016 14:30:44 GMT']
-      expires: ['-1']
-      pragma: [no-cache]
-      server: [Microsoft-HTTPAPI/2.0, Microsoft-HTTPAPI/2.0]
-      strict-transport-security: [max-age=31536000; includeSubDomains]
-      vary: [Accept-Encoding]
-=======
       Cache-Control: [no-cache]
       Content-Encoding: [gzip]
       Content-Type: [application/json; charset=utf-8]
@@ -386,16 +265,15 @@
       Server: [Microsoft-HTTPAPI/2.0, Microsoft-HTTPAPI/2.0]
       Strict-Transport-Security: [max-age=31536000; includeSubDomains]
       Vary: [Accept-Encoding]
->>>>>>> 053d1612
-    status: {code: 200, message: OK}
-- request:
-    body: null
-    headers:
-      Accept: [application/json]
-      Accept-Encoding: ['gzip, deflate']
-      Connection: [keep-alive]
-      Content-Type: [application/json; charset=utf-8]
-      User-Agent: [python/2.7.11 requests/2.9.1 msrest/0.3.0 msrest_azure/0.3.0 computemanagementclient/2016-03-30
+    status: {code: 200, message: OK}
+- request:
+    body: null
+    headers:
+      Accept: [application/json]
+      Accept-Encoding: ['gzip, deflate']
+      Connection: [keep-alive]
+      Content-Type: [application/json; charset=utf-8]
+      User-Agent: [python/3.5.0 requests/2.9.1 msrest/0.3.0 msrest_azure/0.3.0 computemanagementclient/2016-03-30
           Azure-SDK-For-Python AZURECLI_0.0.32]
       accept-language: [en-US]
     method: GET
@@ -477,22 +355,6 @@
         f8BFw8S0bLShCaiNJjf37rr0Xi+r6QAf4cf3ueH/a6gmeFuq9L64NS20fWTw8kWbCbfhD/pzVjSr
         Mrt+of3+ZACM6UXU+iX/D3tGKo5wQwAA
     headers:
-<<<<<<< HEAD
-      cache-control: [no-cache]
-      content-encoding: [gzip]
-      content-type: [application/json; charset=utf-8]
-      date: ['Tue, 17 May 2016 14:30:46 GMT']
-      expires: ['-1']
-      pragma: [no-cache]
-      server: [Microsoft-HTTPAPI/2.0, Microsoft-HTTPAPI/2.0]
-      strict-transport-security: [max-age=31536000; includeSubDomains]
-      vary: [Accept-Encoding]
-    status: {code: 200, message: OK}
-- request:
-    body: '{"properties": {"protectedSettings": {"remove_user": "foouser1"}, "publisher":
-      "Microsoft.OSTCExtensions", "typeHandlerVersion": "1.4", "type": "VMAccessForLinux",
-      "settings": {}}, "location": "westus"}'
-=======
       Cache-Control: [no-cache]
       Content-Encoding: [gzip]
       Content-Type: [application/json; charset=utf-8]
@@ -509,14 +371,13 @@
       e30sICJ0eXBlIjogIlZNQWNjZXNzRm9yTGludXgiLCAicHVibGlzaGVyIjogIk1pY3Jvc29mdC5P
       U1RDRXh0ZW5zaW9ucyIsICJwcm90ZWN0ZWRTZXR0aW5ncyI6IHsicmVtb3ZlX3VzZXIiOiAiZm9v
       dXNlcjEifX0sICJsb2NhdGlvbiI6ICJ3ZXN0dXMifQ==
->>>>>>> 053d1612
     headers:
       Accept: [application/json]
       Accept-Encoding: ['gzip, deflate']
       Connection: [keep-alive]
       Content-Length: ['202']
       Content-Type: [application/json; charset=utf-8]
-      User-Agent: [python/2.7.11 requests/2.9.1 msrest/0.3.0 msrest_azure/0.3.0 computemanagementclient/2016-03-30
+      User-Agent: [python/3.5.0 requests/2.9.1 msrest/0.3.0 msrest_azure/0.3.0 computemanagementclient/2016-03-30
           Azure-SDK-For-Python AZURECLI_0.0.32]
       accept-language: [en-US]
     method: PUT
@@ -533,18 +394,6 @@
         6za/e1nU7Torv8im82KZu5e2d+/mloZ34zT7aJkteBgDX4Og+PrmXl1X+mpZTYkwTNqPrvKmXTdE
         ol/y/wBYRle8DAIAAA==
     headers:
-<<<<<<< HEAD
-      azure-asyncoperation: ['https://management.azure.com/subscriptions/0b1f6471-1bf0-4dda-aec3-cb9272f09590/providers/Microsoft.Compute/locations/westus/operations/262c6aa5-aad1-414f-9963-6399ea8739dc?api-version=2016-03-30']
-      cache-control: [no-cache]
-      content-encoding: [gzip]
-      content-type: [application/json; charset=utf-8]
-      date: ['Tue, 17 May 2016 14:30:46 GMT']
-      expires: ['-1']
-      pragma: [no-cache]
-      server: [Microsoft-HTTPAPI/2.0, Microsoft-HTTPAPI/2.0]
-      strict-transport-security: [max-age=31536000; includeSubDomains]
-      vary: [Accept-Encoding]
-=======
       Azure-AsyncOperation: ['https://management.azure.com/subscriptions/0b1f6471-1bf0-4dda-aec3-cb9272f09590/providers/Microsoft.Compute/locations/westus/operations/b520903a-44ba-472b-a296-9e022360cfc9?api-version=2016-03-30']
       Cache-Control: [no-cache]
       Content-Encoding: [gzip]
@@ -555,7 +404,6 @@
       Server: [Microsoft-HTTPAPI/2.0, Microsoft-HTTPAPI/2.0]
       Strict-Transport-Security: [max-age=31536000; includeSubDomains]
       Vary: [Accept-Encoding]
->>>>>>> 053d1612
       x-ms-ratelimit-remaining-subscription-writes: ['1199']
     status: {code: 200, message: OK}
 - request:
@@ -565,35 +413,16 @@
       Accept-Encoding: ['gzip, deflate']
       Connection: [keep-alive]
       Content-Type: [application/json; charset=utf-8]
-      User-Agent: [python/2.7.11 requests/2.9.1 msrest/0.3.0 msrest_azure/0.3.0 computemanagementclient/2016-03-30
-          Azure-SDK-For-Python AZURECLI_0.0.32]
-      accept-language: [en-US]
-    method: GET
-<<<<<<< HEAD
-    uri: https://management.azure.com/subscriptions/00000000-0000-0000-0000-000000000000/providers/Microsoft.Compute/locations/westus/operations/262c6aa5-aad1-414f-9963-6399ea8739dc?api-version=2016-03-30
-=======
+      User-Agent: [python/3.5.0 requests/2.9.1 msrest/0.3.0 msrest_azure/0.3.0 computemanagementclient/2016-03-30
+          Azure-SDK-For-Python AZURECLI_0.0.32]
+      accept-language: [en-US]
+    method: GET
     uri: https://management.azure.com/subscriptions/00000000-0000-0000-0000-000000000000/providers/Microsoft.Compute/locations/westus/operations/b520903a-44ba-472b-a296-9e022360cfc9?api-version=2016-03-30
->>>>>>> 053d1612
-  response:
-    body:
-      string: !!binary |
-        H4sIAAAAAAAEAO29B2AcSZYlJi9tynt/SvVK1+B0oQiAYBMk2JBAEOzBiM3mkuwdaUcjKasqgcpl
-        VmVdZhZAzO2dvPfee++999577733ujudTif33/8/XGZkAWz2zkrayZ4hgKrIHz9+fB8/In7xb5yk
-<<<<<<< HEAD
-        6UdNm9Xtm2KRf/Qo/WhvZ/fT7Z3727sP3uzuP7q382j/0/HB/v379z6998nOzqOdnY9G5qV23eCN
-        s+XLurqo86bRr5aZgvp0b/pplt3fzrLZ7vb+7v759sOHn97b/vTew4d5dvDg3sPZ9KPfOPkl/w9z
-        vWkihgAAAA==
-    headers:
-      cache-control: [no-cache]
-      content-encoding: [gzip]
-      content-type: [application/json; charset=utf-8]
-      date: ['Tue, 17 May 2016 14:31:16 GMT']
-      expires: ['-1']
-      pragma: [no-cache]
-      server: [Microsoft-HTTPAPI/2.0, Microsoft-HTTPAPI/2.0]
-      strict-transport-security: [max-age=31536000; includeSubDomains]
-      vary: [Accept-Encoding]
-=======
+  response:
+    body:
+      string: !!binary |
+        H4sIAAAAAAAEAO29B2AcSZYlJi9tynt/SvVK1+B0oQiAYBMk2JBAEOzBiM3mkuwdaUcjKasqgcpl
+        VmVdZhZAzO2dvPfee++999577733ujudTif33/8/XGZkAWz2zkrayZ4hgKrIHz9+fB8/In7xb5yk
         6UdNm9Xtm2KRf/Qo/WhvZ/fT7Z3727sP3uzde7T74NHuzvjevU8/Pbh/75OdnUc7Ox+NzEvtusEb
         Z8uXdXVR502jXy0zATW5v7fzcOdetr2/P6F/HuxNtrO9h59uP8x39vbufbozPZ8+/Og3Tn7J/wOS
         SCPjhgAAAA==
@@ -607,44 +436,24 @@
       Server: [Microsoft-HTTPAPI/2.0, Microsoft-HTTPAPI/2.0]
       Strict-Transport-Security: [max-age=31536000; includeSubDomains]
       Vary: [Accept-Encoding]
->>>>>>> 053d1612
-    status: {code: 200, message: OK}
-- request:
-    body: null
-    headers:
-      Accept: [application/json]
-      Accept-Encoding: ['gzip, deflate']
-      Connection: [keep-alive]
-      Content-Type: [application/json; charset=utf-8]
-      User-Agent: [python/2.7.11 requests/2.9.1 msrest/0.3.0 msrest_azure/0.3.0 computemanagementclient/2016-03-30
-          Azure-SDK-For-Python AZURECLI_0.0.32]
-      accept-language: [en-US]
-    method: GET
-<<<<<<< HEAD
-    uri: https://management.azure.com/subscriptions/00000000-0000-0000-0000-000000000000/providers/Microsoft.Compute/locations/westus/operations/262c6aa5-aad1-414f-9963-6399ea8739dc?api-version=2016-03-30
-=======
+    status: {code: 200, message: OK}
+- request:
+    body: null
+    headers:
+      Accept: [application/json]
+      Accept-Encoding: ['gzip, deflate']
+      Connection: [keep-alive]
+      Content-Type: [application/json; charset=utf-8]
+      User-Agent: [python/3.5.0 requests/2.9.1 msrest/0.3.0 msrest_azure/0.3.0 computemanagementclient/2016-03-30
+          Azure-SDK-For-Python AZURECLI_0.0.32]
+      accept-language: [en-US]
+    method: GET
     uri: https://management.azure.com/subscriptions/00000000-0000-0000-0000-000000000000/providers/Microsoft.Compute/locations/westus/operations/b520903a-44ba-472b-a296-9e022360cfc9?api-version=2016-03-30
->>>>>>> 053d1612
-  response:
-    body:
-      string: !!binary |
-        H4sIAAAAAAAEAO29B2AcSZYlJi9tynt/SvVK1+B0oQiAYBMk2JBAEOzBiM3mkuwdaUcjKasqgcpl
-        VmVdZhZAzO2dvPfee++999577733ujudTif33/8/XGZkAWz2zkrayZ4hgKrIHz9+fB8/In7xb5yk
-<<<<<<< HEAD
-        6UdNm9Xtm2KRf/Qo/WhvZ/fT7Z3727sP3uzuP7q382j/0/HB/v379z6998nOzqOdnY9G5qV23eCN
-        s+XLurqo86bRr5aZgvp0b/pplt3fzrLZ7vb+7v759sOHn97b/vTew4d5dvDg3sPZ9KPfOPkl/w9z
-        vWkihgAAAA==
-    headers:
-      cache-control: [no-cache]
-      content-encoding: [gzip]
-      content-type: [application/json; charset=utf-8]
-      date: ['Tue, 17 May 2016 14:31:47 GMT']
-      expires: ['-1']
-      pragma: [no-cache]
-      server: [Microsoft-HTTPAPI/2.0, Microsoft-HTTPAPI/2.0]
-      strict-transport-security: [max-age=31536000; includeSubDomains]
-      vary: [Accept-Encoding]
-=======
+  response:
+    body:
+      string: !!binary |
+        H4sIAAAAAAAEAO29B2AcSZYlJi9tynt/SvVK1+B0oQiAYBMk2JBAEOzBiM3mkuwdaUcjKasqgcpl
+        VmVdZhZAzO2dvPfee++999577733ujudTif33/8/XGZkAWz2zkrayZ4hgKrIHz9+fB8/In7xb5yk
         6UdNm9Xtm2KRf/Qo/WhvZ/fT7Z3727sP3uzde7T74NHuzvjevU8/Pbh/75OdnUc7Ox+NzEvtusEb
         Z8uXdXVR502jXy0zATW5v7fzcOdetr2/P6F/HuxNtrO9h59uP8x39vbufbozPZ8+/Og3Tn7J/wOS
         SCPjhgAAAA==
@@ -658,44 +467,24 @@
       Server: [Microsoft-HTTPAPI/2.0, Microsoft-HTTPAPI/2.0]
       Strict-Transport-Security: [max-age=31536000; includeSubDomains]
       Vary: [Accept-Encoding]
->>>>>>> 053d1612
-    status: {code: 200, message: OK}
-- request:
-    body: null
-    headers:
-      Accept: [application/json]
-      Accept-Encoding: ['gzip, deflate']
-      Connection: [keep-alive]
-      Content-Type: [application/json; charset=utf-8]
-      User-Agent: [python/2.7.11 requests/2.9.1 msrest/0.3.0 msrest_azure/0.3.0 computemanagementclient/2016-03-30
-          Azure-SDK-For-Python AZURECLI_0.0.32]
-      accept-language: [en-US]
-    method: GET
-<<<<<<< HEAD
-    uri: https://management.azure.com/subscriptions/00000000-0000-0000-0000-000000000000/providers/Microsoft.Compute/locations/westus/operations/262c6aa5-aad1-414f-9963-6399ea8739dc?api-version=2016-03-30
-=======
+    status: {code: 200, message: OK}
+- request:
+    body: null
+    headers:
+      Accept: [application/json]
+      Accept-Encoding: ['gzip, deflate']
+      Connection: [keep-alive]
+      Content-Type: [application/json; charset=utf-8]
+      User-Agent: [python/3.5.0 requests/2.9.1 msrest/0.3.0 msrest_azure/0.3.0 computemanagementclient/2016-03-30
+          Azure-SDK-For-Python AZURECLI_0.0.32]
+      accept-language: [en-US]
+    method: GET
     uri: https://management.azure.com/subscriptions/00000000-0000-0000-0000-000000000000/providers/Microsoft.Compute/locations/westus/operations/b520903a-44ba-472b-a296-9e022360cfc9?api-version=2016-03-30
->>>>>>> 053d1612
-  response:
-    body:
-      string: !!binary |
-        H4sIAAAAAAAEAO29B2AcSZYlJi9tynt/SvVK1+B0oQiAYBMk2JBAEOzBiM3mkuwdaUcjKasqgcpl
-        VmVdZhZAzO2dvPfee++999577733ujudTif33/8/XGZkAWz2zkrayZ4hgKrIHz9+fB8/In7xb5yk
-<<<<<<< HEAD
-        6UdNm9Xtm2KRf/Qo/WhvZ/fT7Z3727sP3uzuP7q382j/0/HB/v379z6998nOzqOdnY9G/FK+nA28
-        svdoZ3+8s/9w98F+8AZ1064bvPB6PZ3m+Syf6TfLTAF9ujf9NMvub2fZbHd7f3f/fPvhw0/vbX96
-        7+HDPDt4cO/hbPrRb5z8kv8HMUzA5rcAAAA=
-    headers:
-      cache-control: [no-cache]
-      content-encoding: [gzip]
-      content-type: [application/json; charset=utf-8]
-      date: ['Tue, 17 May 2016 14:32:18 GMT']
-      expires: ['-1']
-      pragma: [no-cache]
-      server: [Microsoft-HTTPAPI/2.0, Microsoft-HTTPAPI/2.0]
-      strict-transport-security: [max-age=31536000; includeSubDomains]
-      vary: [Accept-Encoding]
-=======
+  response:
+    body:
+      string: !!binary |
+        H4sIAAAAAAAEAO29B2AcSZYlJi9tynt/SvVK1+B0oQiAYBMk2JBAEOzBiM3mkuwdaUcjKasqgcpl
+        VmVdZhZAzO2dvPfee++999577733ujudTif33/8/XGZkAWz2zkrayZ4hgKrIHz9+fB8/In7xb5yk
         6UdNm9Xtm2KRf/Qo/WhvZ/fT7Z3727sP3uzde7T74NHuzvjevU8/Pbh/75OdnUc7Ox+N+KV8ORt4
         5YD+Nz64v3dv7/5B8Ar1064bvPF6PZ3m+Syf6TfLTCBN7u/tPNy5l23v70/onwd7k+1s7+Gn2w/z
         nb29e5/uTM+nDz/6jZNf8v8Ahnh0PrgAAAA=
@@ -709,16 +498,15 @@
       Server: [Microsoft-HTTPAPI/2.0, Microsoft-HTTPAPI/2.0]
       Strict-Transport-Security: [max-age=31536000; includeSubDomains]
       Vary: [Accept-Encoding]
->>>>>>> 053d1612
-    status: {code: 200, message: OK}
-- request:
-    body: null
-    headers:
-      Accept: [application/json]
-      Accept-Encoding: ['gzip, deflate']
-      Connection: [keep-alive]
-      Content-Type: [application/json; charset=utf-8]
-      User-Agent: [python/2.7.11 requests/2.9.1 msrest/0.3.0 msrest_azure/0.3.0 computemanagementclient/2016-03-30
+    status: {code: 200, message: OK}
+- request:
+    body: null
+    headers:
+      Accept: [application/json]
+      Accept-Encoding: ['gzip, deflate']
+      Connection: [keep-alive]
+      Content-Type: [application/json; charset=utf-8]
+      User-Agent: [python/3.5.0 requests/2.9.1 msrest/0.3.0 msrest_azure/0.3.0 computemanagementclient/2016-03-30
           Azure-SDK-For-Python AZURECLI_0.0.32]
       accept-language: [en-US]
     method: GET
@@ -735,17 +523,6 @@
         i9W6ze9eFnW7zsovsum8WObupe3du7kl4t040T5aZgsex8DXoCi+vrlX15W+WlbTDCPH61d5064b
         ItEv+X8A0qq85Q0CAAA=
     headers:
-<<<<<<< HEAD
-      cache-control: [no-cache]
-      content-encoding: [gzip]
-      content-type: [application/json; charset=utf-8]
-      date: ['Tue, 17 May 2016 14:32:18 GMT']
-      expires: ['-1']
-      pragma: [no-cache]
-      server: [Microsoft-HTTPAPI/2.0, Microsoft-HTTPAPI/2.0]
-      strict-transport-security: [max-age=31536000; includeSubDomains]
-      vary: [Accept-Encoding]
-=======
       Cache-Control: [no-cache]
       Content-Encoding: [gzip]
       Content-Type: [application/json; charset=utf-8]
@@ -755,6 +532,5 @@
       Server: [Microsoft-HTTPAPI/2.0, Microsoft-HTTPAPI/2.0]
       Strict-Transport-Security: [max-age=31536000; includeSubDomains]
       Vary: [Accept-Encoding]
->>>>>>> 053d1612
     status: {code: 200, message: OK}
 version: 1