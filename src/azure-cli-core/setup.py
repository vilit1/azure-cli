#!/usr/bin/env python

# --------------------------------------------------------------------------------------------
# Copyright (c) Microsoft Corporation. All rights reserved.
# Licensed under the MIT License. See License.txt in the project root for license information.
# --------------------------------------------------------------------------------------------

from __future__ import print_function
from codecs import open
from setuptools import setup

try:
    from azure_bdist_wheel import cmdclass
except ImportError:
    from distutils import log as logger

    logger.warn("Wheel is not available, disabling bdist_wheel hook")
    cmdclass = {}

VERSION = "2.0.68"
# If we have source, validate that our version numbers match
# This should prevent uploading releases with mismatched versions.
try:
    with open('azure/cli/core/__init__.py', 'r', encoding='utf-8') as f:
        content = f.read()
except OSError:
    pass
else:
    import re
    import sys

    m = re.search(r'__version__\s*=\s*[\'"](.+?)[\'"]', content)
    if not m:
        print('Could not find __version__ in azure/cli/core/__init__.py')
        sys.exit(1)
    if m.group(1) != VERSION:
        print('Expected __version__ = "{}"; found "{}"'.format(VERSION, m.group(1)))
        sys.exit(1)

CLASSIFIERS = [
    'Development Status :: 5 - Production/Stable',
    'Intended Audience :: Developers',
    'Intended Audience :: System Administrators',
    'Programming Language :: Python',
    'Programming Language :: Python :: 2',
    'Programming Language :: Python :: 2.7',
    'Programming Language :: Python :: 3',
    'Programming Language :: Python :: 3.4',
    'Programming Language :: Python :: 3.5',
    'Programming Language :: Python :: 3.6',
    'Programming Language :: Python :: 3.7',
    'License :: OSI Approved :: MIT License',
]

DEPENDENCIES = [
    'adal~=1.2',
    'argcomplete~=1.8',
    'azure-cli-telemetry',
    'colorama>=0.3.9',
    'humanfriendly~=4.7',
    'jmespath',
    'knack~=0.6.2',
    'msrest>=0.4.4',
    'msrestazure>=0.4.25',
    'paramiko>=2.0.8,<3.0.0',
    'PyJWT',
    'pyopenssl>=17.1.0',  # https://github.com/pyca/pyopenssl/pull/612
    'pyyaml',
    'requests~=2.20',
    'six',
    'wheel==0.30.0',
<<<<<<< HEAD
    'azure-mgmt-resource==2.1.0',
    'pyperclip>=1.7.0',
    'psutil>=5.6.1',
    'marstr-msal-extensions~=0.0.1',
=======
    'azure-mgmt-resource~=2.1',
]

TESTS_REQUIRE = [
    'mock'
>>>>>>> 5cc36863
]

with open('README.rst', 'r', encoding='utf-8') as f:
    README = f.read()
with open('HISTORY.rst', 'r', encoding='utf-8') as f:
    HISTORY = f.read()

setup(
    name='azure-cli-core',
    version=VERSION,
    description='Microsoft Azure Command-Line Tools Core Module',
    long_description=README + '\n\n' + HISTORY,
    license='MIT',
    author='Microsoft Corporation',
    author_email='azpycli@microsoft.com',
    url='https://github.com/Azure/azure-cli',
    zip_safe=False,
    classifiers=CLASSIFIERS,
    packages=[
        'azure',
        'azure.cli',
        'azure.cli.core',
        'azure.cli.core.commands',
        'azure.cli.core.extension',
        'azure.cli.core.profiles',
    ],
    install_requires=DEPENDENCIES,
    extras_require={
        ":python_version<'3.4'": ['enum34'],
        ":python_version<'2.7.9'": ['pyopenssl', 'ndg-httpsclient', 'pyasn1'],
        ':python_version<"3.0"': ['futures'],
        ":python_version<'3.0'": ['antlr4-python2-runtime'],
        ":python_version>='3.0'": ['antlr4-python3-runtime'],
        "test": TESTS_REQUIRE,
    },
    tests_require=TESTS_REQUIRE,
    package_data={'azure.cli.core': ['auth_landing_pages/*.html']},
    cmdclass=cmdclass
)<|MERGE_RESOLUTION|>--- conflicted
+++ resolved
@@ -56,10 +56,12 @@
     'adal~=1.2',
     'argcomplete~=1.8',
     'azure-cli-telemetry',
+    'azure-mgmt-resource~=2.1',
     'colorama>=0.3.9',
     'humanfriendly~=4.7',
     'jmespath',
     'knack~=0.6.2',
+    'marstr-msal-extensions~=0.0.1',
     'msrest>=0.4.4',
     'msrestazure>=0.4.25',
     'paramiko>=2.0.8,<3.0.0',
@@ -69,18 +71,10 @@
     'requests~=2.20',
     'six',
     'wheel==0.30.0',
-<<<<<<< HEAD
-    'azure-mgmt-resource==2.1.0',
-    'pyperclip>=1.7.0',
-    'psutil>=5.6.1',
-    'marstr-msal-extensions~=0.0.1',
-=======
-    'azure-mgmt-resource~=2.1',
 ]
 
 TESTS_REQUIRE = [
     'mock'
->>>>>>> 5cc36863
 ]
 
 with open('README.rst', 'r', encoding='utf-8') as f:
